/*
 * Copyright (C) by Klaas Freitag <freitag@owncloud.com>
 *
 * This library is free software; you can redistribute it and/or
 * modify it under the terms of the GNU Lesser General Public
 * License as published by the Free Software Foundation; either
 * version 2.1 of the License, or (at your option) any later version.
 *
 * This library is distributed in the hope that it will be useful,
 * but WITHOUT ANY WARRANTY; without even the implied warranty of
 * MERCHANTABILITY or FITNESS FOR A PARTICULAR PURPOSE.  See the GNU
 * Lesser General Public License for more details.
 *
 * You should have received a copy of the GNU Lesser General Public
 * License along with this library; if not, write to the Free Software
 * Foundation, Inc., 51 Franklin Street, Fifth Floor, Boston, MA 02110-1301 USA
 */

#include <QCryptographicHash>
#include <QFile>
#include <QLoggingCategory>
#include <QStringList>
#include <QElapsedTimer>
#include <QUrl>
#include <QDir>
#include <sqlite3.h>
#include <cstring>

#include "common/syncjournaldb.h"
#include "version.h"
#include "filesystembase.h"
#include "common/asserts.h"
#include "common/checksums.h"

#include "common/c_jhash.h"

// SQL expression to check whether path.startswith(prefix + '/')
// Note: '/' + 1 == '0'
#define IS_PREFIX_PATH_OF(prefix, path) \
    "(" path " > (" prefix "||'/') AND " path " < (" prefix "||'0'))"
#define IS_PREFIX_PATH_OR_EQUAL(prefix, path) \
    "(" path " == " prefix " OR " IS_PREFIX_PATH_OF(prefix, path) ")"

namespace OCC {

Q_LOGGING_CATEGORY(lcDb, "sync.database", QtInfoMsg)

#define GET_FILE_RECORD_QUERY \
        "SELECT path, inode, modtime, type, md5, fileid, remotePerm, filesize," \
        "  ignoredChildrenRemote, contentchecksumtype.name || ':' || contentChecksum" \
        " FROM metadata" \
        "  LEFT JOIN checksumtype as contentchecksumtype ON metadata.contentChecksumTypeId == contentchecksumtype.id"

static void fillFileRecordFromGetQuery(SyncJournalFileRecord &rec, SqlQuery &query)
{
    rec._path = query.baValue(0);
    rec._inode = query.int64Value(1);
    rec._modtime = query.int64Value(2);
    rec._type = static_cast<ItemType>(query.intValue(3));
    rec._etag = query.baValue(4);
    rec._fileId = query.baValue(5);
    rec._remotePerm = RemotePermissions::fromDbValue(query.baValue(6));
    rec._fileSize = query.int64Value(7);
    rec._serverHasIgnoredFiles = (query.intValue(8) > 0);
    rec._checksumHeader = query.baValue(9);
}

static QByteArray defaultJournalMode(const QString &dbPath)
{
#if defined(Q_OS_WIN)
    // See #2693: Some exFAT file systems seem unable to cope with the
    // WAL journaling mode. They work fine with DELETE.
    QString fileSystem = FileSystem::fileSystemForPath(dbPath);
    qCInfo(lcDb) << "Detected filesystem" << fileSystem << "for" << dbPath;
    if (fileSystem.contains("FAT")) {
        qCInfo(lcDb) << "Filesystem contains FAT - using DELETE journal mode";
        return "DELETE";
    }
#elif defined(Q_OS_MAC)
    if (dbPath.startsWith("/Volumes/")) {
        qCInfo(lcDb) << "Mounted sync dir, do not use WAL for" << dbPath;
        return "DELETE";
    }
#else
    Q_UNUSED(dbPath)
#endif
    return "WAL";
}

SyncJournalDb::SyncJournalDb(const QString &dbFilePath, QObject *parent)
    : QObject(parent)
    , _dbFile(dbFilePath)
    , _mutex(QMutex::Recursive)
    , _transaction(0)
    , _metadataTableIsEmpty(false)
{
    // Allow forcing the journal mode for debugging
    static QByteArray envJournalMode = qgetenv("OWNCLOUD_SQLITE_JOURNAL_MODE");
    _journalMode = envJournalMode;
    if (_journalMode.isEmpty()) {
        _journalMode = defaultJournalMode(_dbFile);
    }
}

QString SyncJournalDb::makeDbName(const QString &localPath,
    const QUrl &remoteUrl,
    const QString &remotePath,
    const QString &user)
{
    QString journalPath = QLatin1String(".sync_");

    QString key = QString::fromUtf8("%1@%2:%3").arg(user, remoteUrl.toString(), remotePath);

    QByteArray ba = QCryptographicHash::hash(key.toUtf8(), QCryptographicHash::Md5);
    journalPath.append(ba.left(6).toHex());
    journalPath.append(".db");

    // If it exists already, the path is clearly usable
    QFile file(QDir(localPath).filePath(journalPath));
    if (file.exists()) {
        return journalPath;
    }

    // Try to create a file there
    if (file.open(QIODevice::ReadWrite)) {
        // Ok, all good.
        file.close();
        file.remove();
        return journalPath;
    }

    // Error during creation, just keep the original and throw errors later
    qCWarning(lcDb) << "Could not find a writable database path" << file.fileName() << file.errorString();
    return journalPath;
}

bool SyncJournalDb::maybeMigrateDb(const QString &localPath, const QString &absoluteJournalPath)
{
    const QString oldDbName = localPath + QLatin1String(".csync_journal.db");
    if (!FileSystem::fileExists(oldDbName)) {
        return true;
    }
    const QString oldDbNameShm = oldDbName + "-shm";
    const QString oldDbNameWal = oldDbName + "-wal";

    const QString newDbName = absoluteJournalPath;
    const QString newDbNameShm = newDbName + "-shm";
    const QString newDbNameWal = newDbName + "-wal";

    // Whenever there is an old db file, migrate it to the new db path.
    // This is done to make switching from older versions to newer versions
    // work correctly even if the user had previously used a new version
    // and therefore already has an (outdated) new-style db file.
    QString error;

    if (FileSystem::fileExists(newDbName)) {
        if (!FileSystem::remove(newDbName, &error)) {
            qCWarning(lcDb) << "Database migration: Could not remove db file" << newDbName
                            << "due to" << error;
            return false;
        }
    }
    if (FileSystem::fileExists(newDbNameWal)) {
        if (!FileSystem::remove(newDbNameWal, &error)) {
            qCWarning(lcDb) << "Database migration: Could not remove db WAL file" << newDbNameWal
                            << "due to" << error;
            return false;
        }
    }
    if (FileSystem::fileExists(newDbNameShm)) {
        if (!FileSystem::remove(newDbNameShm, &error)) {
            qCWarning(lcDb) << "Database migration: Could not remove db SHM file" << newDbNameShm
                            << "due to" << error;
            return false;
        }
    }

    if (!FileSystem::rename(oldDbName, newDbName, &error)) {
        qCWarning(lcDb) << "Database migration: could not rename " << oldDbName
                        << "to" << newDbName << ":" << error;
        return false;
    }
    if (!FileSystem::rename(oldDbNameWal, newDbNameWal, &error)) {
        qCWarning(lcDb) << "Database migration: could not rename " << oldDbNameWal
                        << "to" << newDbNameWal << ":" << error;
        return false;
    }
    if (!FileSystem::rename(oldDbNameShm, newDbNameShm, &error)) {
        qCWarning(lcDb) << "Database migration: could not rename " << oldDbNameShm
                        << "to" << newDbNameShm << ":" << error;
        return false;
    }

    qCInfo(lcDb) << "Journal successfully migrated from" << oldDbName << "to" << newDbName;
    return true;
}

bool SyncJournalDb::exists()
{
    QMutexLocker locker(&_mutex);
    return (!_dbFile.isEmpty() && QFile::exists(_dbFile));
}

QString SyncJournalDb::databaseFilePath() const
{
    return _dbFile;
}

// Note that this does not change the size of the -wal file, but it is supposed to make
// the normal .db faster since the changes from the wal will be incorporated into it.
// Then the next sync (and the SocketAPI) will have a faster access.
void SyncJournalDb::walCheckpoint()
{
    QElapsedTimer t;
    t.start();
    SqlQuery pragma1(_db);
    pragma1.prepare("PRAGMA wal_checkpoint(FULL);");
    if (pragma1.exec()) {
        qCDebug(lcDb) << "took" << t.elapsed() << "msec";
    }
}

void SyncJournalDb::startTransaction()
{
    if (_transaction == 0) {
        if (!_db.transaction()) {
            qCWarning(lcDb) << "ERROR starting transaction: " << _db.error();
            return;
        }
        _transaction = 1;
    } else {
        qCDebug(lcDb) << "Database Transaction is running, not starting another one!";
    }
}

void SyncJournalDb::commitTransaction()
{
    if (_transaction == 1) {
        if (!_db.commit()) {
            qCWarning(lcDb) << "ERROR committing to the database: " << _db.error();
            return;
        }
        _transaction = 0;
    } else {
        qCDebug(lcDb) << "No database Transaction to commit";
    }
}

bool SyncJournalDb::sqlFail(const QString &log, const SqlQuery &query)
{
    commitTransaction();
    qCWarning(lcDb) << "SQL Error" << log << query.error();
    _db.close();
    ASSERT(false);
    return false;
}

bool SyncJournalDb::checkConnect()
{
    if (autotestFailCounter >= 0) {
        if (!autotestFailCounter--) {
            qCInfo(lcDb) << "Error Simulated";
            return false;
        }
    }

    if (_db.isOpen()) {
        // Unfortunately the sqlite isOpen check can return true even when the underlying storage
        // has become unavailable - and then some operations may cause crashes. See #6049
        if (!QFile::exists(_dbFile)) {
            qCWarning(lcDb) << "Database open, but file " + _dbFile + " does not exist";
            close();
            return false;
        }
        return true;
    }

    if (_dbFile.isEmpty()) {
        qCWarning(lcDb) << "Database filename" + _dbFile + " is empty";
        return false;
    }

    // The database file is created by this call (SQLITE_OPEN_CREATE)
    if (!_db.openOrCreateReadWrite(_dbFile)) {
        QString error = _db.error();
        qCWarning(lcDb) << "Error opening the db: " << error;
        return false;
    }

    if (!QFile::exists(_dbFile)) {
        qCWarning(lcDb) << "Database file" + _dbFile + " does not exist";
        return false;
    }

    SqlQuery pragma1(_db);
    pragma1.prepare("SELECT sqlite_version();");
    if (!pragma1.exec()) {
        return sqlFail("SELECT sqlite_version()", pragma1);
    } else {
        pragma1.next();
        qCInfo(lcDb) << "sqlite3 version" << pragma1.stringValue(0);
    }

    // Set locking mode to avoid issues with WAL on Windows
    static QByteArray locking_mode_env = qgetenv("OWNCLOUD_SQLITE_LOCKING_MODE");
    if (locking_mode_env.isEmpty())
        locking_mode_env = "EXCLUSIVE";
    pragma1.prepare("PRAGMA locking_mode=" + locking_mode_env + ";");
    if (!pragma1.exec()) {
        return sqlFail("Set PRAGMA locking_mode", pragma1);
    } else {
        pragma1.next();
        qCInfo(lcDb) << "sqlite3 locking_mode=" << pragma1.stringValue(0);
    }

    pragma1.prepare("PRAGMA journal_mode=" + _journalMode + ";");
    if (!pragma1.exec()) {
        return sqlFail("Set PRAGMA journal_mode", pragma1);
    } else {
        pragma1.next();
        qCInfo(lcDb) << "sqlite3 journal_mode=" << pragma1.stringValue(0);
    }

    // For debugging purposes, allow temp_store to be set
    static QByteArray env_temp_store = qgetenv("OWNCLOUD_SQLITE_TEMP_STORE");
    if (!env_temp_store.isEmpty()) {
        pragma1.prepare("PRAGMA temp_store = " + env_temp_store + ";");
        if (!pragma1.exec()) {
            return sqlFail("Set PRAGMA temp_store", pragma1);
        }
        qCInfo(lcDb) << "sqlite3 with temp_store =" << env_temp_store;
    }

    pragma1.prepare("PRAGMA synchronous = 1;");
    if (!pragma1.exec()) {
        return sqlFail("Set PRAGMA synchronous", pragma1);
    }
    pragma1.prepare("PRAGMA case_sensitive_like = ON;");
    if (!pragma1.exec()) {
        return sqlFail("Set PRAGMA case_sensitivity", pragma1);
    }

    {
        // Future version of the client (2.6) will have an index 'metadata_parent' which
        // depends on a custom sqlite function which does not exist yet in 2.5.
        // So make sure to remove the index if it exists, otherwise we will crash when inserting
        // rows in the metadata database.
        // The 2.6 client will anyway re-creates this index if it does not exist.
        SqlQuery query(_db);
        query.prepare("DROP INDEX IF EXISTS metadata_parent;");
        if (!query.exec()) {
            return sqlFail("updateMetadataTableStructure: remove index metadata_parent", query);
        }
    }

    sqlite3_create_function(_db.sqliteDb(), "parent_hash", 1, SQLITE_UTF8 | SQLITE_DETERMINISTIC, nullptr,
                                [] (sqlite3_context *ctx,int, sqlite3_value **argv) {
                                    auto text = reinterpret_cast<const char*>(sqlite3_value_text(argv[0]));
                                    const char *end = std::strrchr(text, '/');
                                    if (!end) end = text;
                                    sqlite3_result_int64(ctx, c_jhash64(reinterpret_cast<const uint8_t*>(text),
                                                                        end - text, 0));
                                }, nullptr, nullptr);

    /* Because insert is so slow, we do everything in a transaction, and only need one call to commit */
    startTransaction();

    SqlQuery createQuery(_db);
    createQuery.prepare("CREATE TABLE IF NOT EXISTS metadata("
                        "phash INTEGER(8),"
                        "pathlen INTEGER,"
                        "path VARCHAR(4096),"
                        "inode INTEGER,"
                        "uid INTEGER,"
                        "gid INTEGER,"
                        "mode INTEGER,"
                        "modtime INTEGER(8),"
                        "type INTEGER,"
                        "md5 VARCHAR(32)," /* This is the etag.  Called md5 for compatibility */
                        // updateDatabaseStructure() will add
                        // fileid
                        // remotePerm
                        // filesize
                        // ignoredChildrenRemote
                        // contentChecksum
                        // contentChecksumTypeId
                        "PRIMARY KEY(phash)"
                        ");");

#ifndef SQLITE_IOERR_SHMMAP
// Requires sqlite >= 3.7.7 but old CentOS6 has sqlite-3.6.20
// Definition taken from https://sqlite.org/c3ref/c_abort_rollback.html
#define SQLITE_IOERR_SHMMAP            (SQLITE_IOERR | (21<<8))
#endif

    if (!createQuery.exec()) {
        // In certain situations the io error can be avoided by switching
        // to the DELETE journal mode, see #5723
        if (_journalMode != "DELETE"
            && createQuery.errorId() == SQLITE_IOERR
            && sqlite3_extended_errcode(_db.sqliteDb()) == SQLITE_IOERR_SHMMAP) {
            qCWarning(lcDb) << "IO error SHMMAP on table creation, attempting with DELETE journal mode";

            _journalMode = "DELETE";
            createQuery.finish();
            pragma1.finish();
            commitTransaction();
            _db.close();
            return checkConnect();
        }

        return sqlFail("Create table metadata", createQuery);
    }

    createQuery.prepare("CREATE TABLE IF NOT EXISTS downloadinfo("
                        "path VARCHAR(4096),"
                        "tmpfile VARCHAR(4096),"
                        "etag VARCHAR(32),"
                        "errorcount INTEGER,"
                        "PRIMARY KEY(path)"
                        ");");

    if (!createQuery.exec()) {
        return sqlFail("Create table downloadinfo", createQuery);
    }

    createQuery.prepare("CREATE TABLE IF NOT EXISTS uploadinfo("
                        "path VARCHAR(4096),"
                        "chunk INTEGER,"
                        "transferid INTEGER,"
                        "errorcount INTEGER,"
                        "size INTEGER(8),"
                        "modtime INTEGER(8),"
                        "contentChecksum TEXT,"
                        "PRIMARY KEY(path)"
                        ");");

    if (!createQuery.exec()) {
        return sqlFail("Create table uploadinfo", createQuery);
    }

    // create the blacklist table.
    createQuery.prepare("CREATE TABLE IF NOT EXISTS blacklist ("
                        "path VARCHAR(4096),"
                        "lastTryEtag VARCHAR[32],"
                        "lastTryModtime INTEGER[8],"
                        "retrycount INTEGER,"
                        "errorstring VARCHAR[4096],"
                        "PRIMARY KEY(path)"
                        ");");

    if (!createQuery.exec()) {
        return sqlFail("Create table blacklist", createQuery);
    }

    createQuery.prepare("CREATE TABLE IF NOT EXISTS poll("
                        "path VARCHAR(4096),"
                        "modtime INTEGER(8),"
                        "pollpath VARCHAR(4096));");
    if (!createQuery.exec()) {
        return sqlFail("Create table poll", createQuery);
    }

    // create the selectivesync table.
    createQuery.prepare("CREATE TABLE IF NOT EXISTS selectivesync ("
                        "path VARCHAR(4096),"
                        "type INTEGER"
                        ");");

    if (!createQuery.exec()) {
        return sqlFail("Create table selectivesync", createQuery);
    }

    // create the checksumtype table.
    createQuery.prepare("CREATE TABLE IF NOT EXISTS checksumtype("
                        "id INTEGER PRIMARY KEY,"
                        "name TEXT UNIQUE"
                        ");");
    if (!createQuery.exec()) {
        return sqlFail("Create table version", createQuery);
    }

    // create the datafingerprint table.
    createQuery.prepare("CREATE TABLE IF NOT EXISTS datafingerprint("
                        "fingerprint TEXT UNIQUE"
                        ");");
    if (!createQuery.exec()) {
        return sqlFail("Create table datafingerprint", createQuery);
    }

    // create the flags table.
    createQuery.prepare("CREATE TABLE IF NOT EXISTS flags ("
                        "path TEXT PRIMARY KEY,"
                        "pinState INTEGER"
                        ");");
    if (!createQuery.exec()) {
        return sqlFail("Create table flags", createQuery);
    }

    // create the conflicts table.
    createQuery.prepare("CREATE TABLE IF NOT EXISTS conflicts("
                        "path TEXT PRIMARY KEY,"
                        "baseFileId TEXT,"
                        "baseEtag TEXT,"
                        "baseModtime INTEGER"
                        ");");
    if (!createQuery.exec()) {
        return sqlFail("Create table conflicts", createQuery);
    }

    createQuery.prepare("CREATE TABLE IF NOT EXISTS version("
                        "major INTEGER(8),"
                        "minor INTEGER(8),"
                        "patch INTEGER(8),"
                        "custom VARCHAR(256)"
                        ");");
    if (!createQuery.exec()) {
        return sqlFail("Create table version", createQuery);
    }

    bool forceRemoteDiscovery = false;

    SqlQuery versionQuery("SELECT major, minor, patch FROM version;", _db);
    if (!versionQuery.next().hasData) {
        // If there was no entry in the table, it means we are likely upgrading from 1.5
        qCInfo(lcDb) << "possibleUpgradeFromMirall_1_5 detected!";
        forceRemoteDiscovery = true;

        createQuery.prepare("INSERT INTO version VALUES (?1, ?2, ?3, ?4);");
        createQuery.bindValue(1, MIRALL_VERSION_MAJOR);
        createQuery.bindValue(2, MIRALL_VERSION_MINOR);
        createQuery.bindValue(3, MIRALL_VERSION_PATCH);
        createQuery.bindValue(4, MIRALL_VERSION_BUILD);
        if (!createQuery.exec()) {
            return sqlFail("Update version", createQuery);
        }

    } else {
        int major = versionQuery.intValue(0);
        int minor = versionQuery.intValue(1);
        int patch = versionQuery.intValue(2);

        if (major == 1 && minor == 8 && (patch == 0 || patch == 1)) {
            qCInfo(lcDb) << "possibleUpgradeFromMirall_1_8_0_or_1 detected!";
            forceRemoteDiscovery = true;
        }

        // - There was a bug in versions <2.3.0 that could lead to stale
        //   local files and a remote discovery will fix them.
        //   See #5190 #5242.
        // - New remote HasZSyncMetadata permission added, invalidate cache
        if (major == 2 && minor < 5) {
            qCInfo(lcDb) << "upgrade from client < 2.5.0 detected! forcing remote discovery";
            forceRemoteDiscovery = true;
        }

        // Not comparing the BUILD id here, correct?
        if (!(major == MIRALL_VERSION_MAJOR && minor == MIRALL_VERSION_MINOR && patch == MIRALL_VERSION_PATCH)) {
            createQuery.prepare("UPDATE version SET major=?1, minor=?2, patch =?3, custom=?4 "
                                "WHERE major=?5 AND minor=?6 AND patch=?7;");
            createQuery.bindValue(1, MIRALL_VERSION_MAJOR);
            createQuery.bindValue(2, MIRALL_VERSION_MINOR);
            createQuery.bindValue(3, MIRALL_VERSION_PATCH);
            createQuery.bindValue(4, MIRALL_VERSION_BUILD);
            createQuery.bindValue(5, major);
            createQuery.bindValue(6, minor);
            createQuery.bindValue(7, patch);
            if (!createQuery.exec()) {
                return sqlFail("Update version", createQuery);
            }
        }
    }

    commitInternal("checkConnect");

    bool rc = updateDatabaseStructure();
    if (!rc) {
        qCWarning(lcDb) << "Failed to update the database structure!";
    }

    /*
     * If we are upgrading from a client version older than 1.5,
     * we cannot read from the database because we need to fetch the files id and etags.
     *
     *  If 1.8.0 caused missing data in the local tree, so we also don't read from DB
     *  to get back the files that were gone.
     *  In 1.8.1 we had a fix to re-get the data, but this one here is better
     */
    if (forceRemoteDiscovery) {
        forceRemoteDiscoveryNextSyncLocked();
    }
    if (!_deleteDownloadInfoQuery.initOrReset("DELETE FROM downloadinfo WHERE path=?1", _db)) {
        return sqlFail("prepare _deleteDownloadInfoQuery", _deleteDownloadInfoQuery);
    }


    if (!_deleteUploadInfoQuery.initOrReset("DELETE FROM uploadinfo WHERE path=?1", _db)) {
        return sqlFail("prepare _deleteUploadInfoQuery", _deleteUploadInfoQuery);
    }

    QByteArray sql("SELECT lastTryEtag, lastTryModtime, retrycount, errorstring, lastTryTime, ignoreDuration, renameTarget, errorCategory, requestId "
                   "FROM blacklist WHERE path=?1");
    if (Utility::fsCasePreserving()) {
        // if the file system is case preserving we have to check the blacklist
        // case insensitively
        sql += " COLLATE NOCASE";
    }
    if (!_getErrorBlacklistQuery.initOrReset(sql, _db)) {
        return sqlFail("prepare _getErrorBlacklistQuery", _getErrorBlacklistQuery);
    }

    // don't start a new transaction now
    commitInternal(QString("checkConnect End"), false);

    // This avoid reading from the DB if we already know it is empty
    // thereby speeding up the initial discovery significantly.
    _metadataTableIsEmpty = (getFileRecordCount() == 0);

    // Hide 'em all!
    FileSystem::setFileHidden(databaseFilePath(), true);
    FileSystem::setFileHidden(databaseFilePath() + "-wal", true);
    FileSystem::setFileHidden(databaseFilePath() + "-shm", true);
    FileSystem::setFileHidden(databaseFilePath() + "-journal", true);

    return rc;
}

void SyncJournalDb::close()
{
    QMutexLocker locker(&_mutex);
    qCInfo(lcDb) << "Closing DB" << _dbFile;

    commitTransaction();
    _db.close();
    clearEtagStorageFilter();
    _metadataTableIsEmpty = false;
}


bool SyncJournalDb::updateDatabaseStructure()
{
    if (!updateMetadataTableStructure())
        return false;
    if (!updateErrorBlacklistTableStructure())
        return false;
    return true;
}

bool SyncJournalDb::updateMetadataTableStructure()
{
    auto columns = tableColumns("metadata");
    bool re = true;

    // check if the file_id column is there and create it if not
    if (columns.isEmpty()) {
        return false;
    }

    if (columns.indexOf("fileid") == -1) {
        SqlQuery query(_db);
        query.prepare("ALTER TABLE metadata ADD COLUMN fileid VARCHAR(128);");
        if (!query.exec()) {
            sqlFail("updateMetadataTableStructure: Add column fileid", query);
            re = false;
        }

        query.prepare("CREATE INDEX metadata_file_id ON metadata(fileid);");
        if (!query.exec()) {
            sqlFail("updateMetadataTableStructure: create index fileid", query);
            re = false;
        }
        commitInternal("update database structure: add fileid col");
    }
    if (columns.indexOf("remotePerm") == -1) {
        SqlQuery query(_db);
        query.prepare("ALTER TABLE metadata ADD COLUMN remotePerm VARCHAR(128);");
        if (!query.exec()) {
            sqlFail("updateMetadataTableStructure: add column remotePerm", query);
            re = false;
        }
        commitInternal("update database structure (remotePerm)");
    }
    if (columns.indexOf("filesize") == -1) {
        SqlQuery query(_db);
        query.prepare("ALTER TABLE metadata ADD COLUMN filesize BIGINT;");
        if (!query.exec()) {
            sqlFail("updateDatabaseStructure: add column filesize", query);
            re = false;
        }
        commitInternal("update database structure: add filesize col");
    }

    if (1) {
        SqlQuery query(_db);
        query.prepare("CREATE INDEX IF NOT EXISTS metadata_inode ON metadata(inode);");
        if (!query.exec()) {
            sqlFail("updateMetadataTableStructure: create index inode", query);
            re = false;
        }
        commitInternal("update database structure: add inode index");
    }

    if (1) {
        SqlQuery query(_db);
        query.prepare("CREATE INDEX IF NOT EXISTS metadata_path ON metadata(path);");
        if (!query.exec()) {
            sqlFail("updateMetadataTableStructure: create index path", query);
            re = false;
        }
        commitInternal("update database structure: add path index");
    }

    if (1) {
        SqlQuery query(_db);
        query.prepare("CREATE INDEX IF NOT EXISTS metadata_parent ON metadata(parent_hash(path));");
        if (!query.exec()) {
            sqlFail("updateMetadataTableStructure: create index parent", query);
            re = false;
        }
        commitInternal("update database structure: add parent index");
    }

    if (columns.indexOf("ignoredChildrenRemote") == -1) {
        SqlQuery query(_db);
        query.prepare("ALTER TABLE metadata ADD COLUMN ignoredChildrenRemote INT;");
        if (!query.exec()) {
            sqlFail("updateMetadataTableStructure: add ignoredChildrenRemote column", query);
            re = false;
        }
        commitInternal("update database structure: add ignoredChildrenRemote col");
    }

    if (columns.indexOf("contentChecksum") == -1) {
        SqlQuery query(_db);
        query.prepare("ALTER TABLE metadata ADD COLUMN contentChecksum TEXT;");
        if (!query.exec()) {
            sqlFail("updateMetadataTableStructure: add contentChecksum column", query);
            re = false;
        }
        commitInternal("update database structure: add contentChecksum col");
    }
    if (columns.indexOf("contentChecksumTypeId") == -1) {
        SqlQuery query(_db);
        query.prepare("ALTER TABLE metadata ADD COLUMN contentChecksumTypeId INTEGER;");
        if (!query.exec()) {
            sqlFail("updateMetadataTableStructure: add contentChecksumTypeId column", query);
            re = false;
        }
        commitInternal("update database structure: add contentChecksumTypeId col");
    }

    auto uploadInfoColumns = tableColumns("uploadinfo");
    if (uploadInfoColumns.isEmpty())
        return false;
    if (!uploadInfoColumns.contains("contentChecksum")) {
        SqlQuery query(_db);
        query.prepare("ALTER TABLE uploadinfo ADD COLUMN contentChecksum TEXT;");
        if (!query.exec()) {
            sqlFail("updateMetadataTableStructure: add contentChecksum column", query);
            re = false;
        }
        commitInternal("update database structure: add contentChecksum col for uploadinfo");
    }

    auto conflictsColumns = tableColumns("conflicts");
    if (conflictsColumns.isEmpty())
        return false;
    if (!conflictsColumns.contains("basePath")) {
        SqlQuery query(_db);
        query.prepare("ALTER TABLE conflicts ADD COLUMN basePath TEXT;");
        if (!query.exec()) {
            sqlFail("updateMetadataTableStructure: add basePath column", query);
            re = false;
        }
    }

    return re;
}

bool SyncJournalDb::updateErrorBlacklistTableStructure()
{
    auto columns = tableColumns("blacklist");
    bool re = true;

    if (columns.isEmpty()) {
        return false;
    }

    if (columns.indexOf("lastTryTime") == -1) {
        SqlQuery query(_db);
        query.prepare("ALTER TABLE blacklist ADD COLUMN lastTryTime INTEGER(8);");
        if (!query.exec()) {
            sqlFail("updateBlacklistTableStructure: Add lastTryTime fileid", query);
            re = false;
        }
        query.prepare("ALTER TABLE blacklist ADD COLUMN ignoreDuration INTEGER(8);");
        if (!query.exec()) {
            sqlFail("updateBlacklistTableStructure: Add ignoreDuration fileid", query);
            re = false;
        }
        commitInternal("update database structure: add lastTryTime, ignoreDuration cols");
    }
    if (columns.indexOf("renameTarget") == -1) {
        SqlQuery query(_db);
        query.prepare("ALTER TABLE blacklist ADD COLUMN renameTarget VARCHAR(4096);");
        if (!query.exec()) {
            sqlFail("updateBlacklistTableStructure: Add renameTarget", query);
            re = false;
        }
        commitInternal("update database structure: add renameTarget col");
    }

    if (columns.indexOf("errorCategory") == -1) {
        SqlQuery query(_db);
        query.prepare("ALTER TABLE blacklist ADD COLUMN errorCategory INTEGER(8);");
        if (!query.exec()) {
            sqlFail("updateBlacklistTableStructure: Add errorCategory", query);
            re = false;
        }
        commitInternal("update database structure: add errorCategory col");
    }

    if (columns.indexOf("requestId") == -1) {
        SqlQuery query(_db);
        query.prepare("ALTER TABLE blacklist ADD COLUMN requestId VARCHAR(36);");
        if (!query.exec()) {
            sqlFail("updateBlacklistTableStructure: Add requestId", query);
            re = false;
        }
        commitInternal("update database structure: add errorCategory col");
    }

    SqlQuery query(_db);
    query.prepare("CREATE INDEX IF NOT EXISTS blacklist_index ON blacklist(path collate nocase);");
    if (!query.exec()) {
        sqlFail("updateErrorBlacklistTableStructure: create index blacklit", query);
        re = false;
    }

    return re;
}

QVector<QByteArray> SyncJournalDb::tableColumns(const QByteArray &table)
{
    QVector<QByteArray> columns;
    if (!checkConnect()) {
        return columns;
    }
    SqlQuery query("PRAGMA table_info('" + table + "');", _db);
    if (!query.exec()) {
        return columns;
    }
    while (query.next().hasData) {
        columns.append(query.baValue(1));
    }
    qCDebug(lcDb) << "Columns in the current journal: " << columns;
    return columns;
}

qint64 SyncJournalDb::getPHash(const QByteArray &file)
{
    int64_t h;
    int len = file.length();

    h = c_jhash64((uint8_t *)file.data(), len, 0);
    return h;
}

bool SyncJournalDb::setFileRecord(const SyncJournalFileRecord &_record)
{
    SyncJournalFileRecord record = _record;
    QMutexLocker locker(&_mutex);

    if (!_etagStorageFilter.isEmpty()) {
        // If we are a directory that should not be read from db next time, don't write the etag
        QByteArray prefix = record._path + "/";
        foreach (const QByteArray &it, _etagStorageFilter) {
            if (it.startsWith(prefix)) {
                qCInfo(lcDb) << "Filtered writing the etag of" << prefix << "because it is a prefix of" << it;
                record._etag = "_invalid_";
                break;
            }
        }
    }

    qCInfo(lcDb) << "Updating file record for path:" << record._path << "inode:" << record._inode
                 << "modtime:" << record._modtime << "type:" << record._type
                 << "etag:" << record._etag << "fileId:" << record._fileId << "remotePerm:" << record._remotePerm.toString()
                 << "fileSize:" << record._fileSize << "checksum:" << record._checksumHeader;

    qlonglong phash = getPHash(record._path);
    if (checkConnect()) {
        int plen = record._path.length();

        QByteArray etag(record._etag);
        if (etag.isEmpty())
            etag = "";
        QByteArray fileId(record._fileId);
        if (fileId.isEmpty())
            fileId = "";
        QByteArray remotePerm = record._remotePerm.toString();
        QByteArray checksumType, checksum;
        parseChecksumHeader(record._checksumHeader, &checksumType, &checksum);
        int contentChecksumTypeId = mapChecksumType(checksumType);

        if (!_setFileRecordQuery.initOrReset(QByteArrayLiteral(
            "INSERT OR REPLACE INTO metadata "
            "(phash, pathlen, path, inode, uid, gid, mode, modtime, type, md5, fileid, remotePerm, filesize, ignoredChildrenRemote, contentChecksum, contentChecksumTypeId) "
            "VALUES (?1 , ?2, ?3 , ?4 , ?5 , ?6 , ?7,  ?8 , ?9 , ?10, ?11, ?12, ?13, ?14, ?15, ?16);"), _db)) {
            return false;
        }

        _setFileRecordQuery.bindValue(1, phash);
        _setFileRecordQuery.bindValue(2, plen);
        _setFileRecordQuery.bindValue(3, record._path);
        _setFileRecordQuery.bindValue(4, record._inode);
        _setFileRecordQuery.bindValue(5, 0); // uid Not used
        _setFileRecordQuery.bindValue(6, 0); // gid Not used
        _setFileRecordQuery.bindValue(7, 0); // mode Not used
        _setFileRecordQuery.bindValue(8, record._modtime);
        _setFileRecordQuery.bindValue(9, record._type);
        _setFileRecordQuery.bindValue(10, etag);
        _setFileRecordQuery.bindValue(11, fileId);
        _setFileRecordQuery.bindValue(12, remotePerm);
        _setFileRecordQuery.bindValue(13, record._fileSize);
        _setFileRecordQuery.bindValue(14, record._serverHasIgnoredFiles ? 1 : 0);
        _setFileRecordQuery.bindValue(15, checksum);
        _setFileRecordQuery.bindValue(16, contentChecksumTypeId);

        if (!_setFileRecordQuery.exec()) {
            return false;
        }

        // Can't be true anymore.
        _metadataTableIsEmpty = false;

        return true;
    } else {
        qCWarning(lcDb) << "Failed to connect database.";
        return false; // checkConnect failed.
    }
}

bool SyncJournalDb::deleteFileRecord(const QString &filename, bool recursively)
{
    QMutexLocker locker(&_mutex);

    if (checkConnect()) {
        // if (!recursively) {
        // always delete the actual file.

        if (!_deleteFileRecordPhash.initOrReset(QByteArrayLiteral("DELETE FROM metadata WHERE phash=?1"), _db))
            return false;

        qlonglong phash = getPHash(filename.toUtf8());
        _deleteFileRecordPhash.bindValue(1, phash);

        if (!_deleteFileRecordPhash.exec())
            return false;

        if (recursively) {
            if (!_deleteFileRecordRecursively.initOrReset(QByteArrayLiteral("DELETE FROM metadata WHERE " IS_PREFIX_PATH_OF("?1", "path")), _db))
                return false;
            _deleteFileRecordRecursively.bindValue(1, filename);
            if (!_deleteFileRecordRecursively.exec()) {
                return false;
            }
        }
        return true;
    } else {
        qCWarning(lcDb) << "Failed to connect database.";
        return false; // checkConnect failed.
    }
}


bool SyncJournalDb::getFileRecord(const QByteArray &filename, SyncJournalFileRecord *rec)
{
    QMutexLocker locker(&_mutex);

    // Reset the output var in case the caller is reusing it.
    Q_ASSERT(rec);
    rec->_path.clear();
    Q_ASSERT(!rec->isValid());

    if (_metadataTableIsEmpty)
        return true; // no error, yet nothing found (rec->isValid() == false)

    if (!checkConnect())
        return false;

    if (!filename.isEmpty()) {
        if (!_getFileRecordQuery.initOrReset(QByteArrayLiteral(GET_FILE_RECORD_QUERY " WHERE phash=?1"), _db))
            return false;

        _getFileRecordQuery.bindValue(1, getPHash(filename));

        if (!_getFileRecordQuery.exec()) {
            close();
            return false;
        }

        auto next = _getFileRecordQuery.next();
        if (!next.ok) {
            QString err = _getFileRecordQuery.error();
            qCWarning(lcDb) << "No journal entry found for " << filename << "Error: " << err;
            close();
            return false;
        }
        if (next.hasData) {
            fillFileRecordFromGetQuery(*rec, _getFileRecordQuery);
        }
    }
    return true;
}

bool SyncJournalDb::getFileRecordByInode(quint64 inode, SyncJournalFileRecord *rec)
{
    QMutexLocker locker(&_mutex);

    // Reset the output var in case the caller is reusing it.
    Q_ASSERT(rec);
    rec->_path.clear();
    Q_ASSERT(!rec->isValid());

    if (!inode || _metadataTableIsEmpty)
        return true; // no error, yet nothing found (rec->isValid() == false)

    if (!checkConnect())
        return false;

    if (!_getFileRecordQueryByInode.initOrReset(QByteArrayLiteral(GET_FILE_RECORD_QUERY " WHERE inode=?1"), _db))
        return false;

    _getFileRecordQueryByInode.bindValue(1, inode);

    if (!_getFileRecordQueryByInode.exec())
        return false;

    auto next = _getFileRecordQueryByInode.next();
    if (!next.ok)
        return false;
    if (next.hasData)
        fillFileRecordFromGetQuery(*rec, _getFileRecordQueryByInode);

    return true;
}

bool SyncJournalDb::getFileRecordsByFileId(const QByteArray &fileId, const std::function<void(const SyncJournalFileRecord &)> &rowCallback)
{
    QMutexLocker locker(&_mutex);

    if (fileId.isEmpty() || _metadataTableIsEmpty)
        return true; // no error, yet nothing found (rec->isValid() == false)

    if (!checkConnect())
        return false;

    if (!_getFileRecordQueryByFileId.initOrReset(QByteArrayLiteral(GET_FILE_RECORD_QUERY " WHERE fileid=?1"), _db))
        return false;

    _getFileRecordQueryByFileId.bindValue(1, fileId);

    if (!_getFileRecordQueryByFileId.exec())
        return false;

    forever {
        auto next = _getFileRecordQueryByFileId.next();
        if (!next.ok)
            return false;
        if (!next.hasData)
            break;

        SyncJournalFileRecord rec;
        fillFileRecordFromGetQuery(rec, _getFileRecordQueryByFileId);
        rowCallback(rec);
    }

    return true;
}

bool SyncJournalDb::getFilesBelowPath(const QByteArray &path, const std::function<void(const SyncJournalFileRecord&)> &rowCallback)
{
    QMutexLocker locker(&_mutex);

    if (_metadataTableIsEmpty)
        return true; // no error, yet nothing found

    if (!checkConnect())
        return false;

    SqlQuery *query = nullptr;

    if(path.isEmpty()) {
        // Since the path column doesn't store the starting /, the getFilesBelowPathQuery
        // can't be used for the root path "". It would scan for (path > '/' and path < '0')
        // and find nothing. So, unfortunately, we have to use a different query for
        // retrieving the whole tree.

        if (!_getAllFilesQuery.initOrReset(QByteArrayLiteral( GET_FILE_RECORD_QUERY " ORDER BY path||'/' ASC"), _db))
            return false;
        query = &_getAllFilesQuery;
    } else {
        // This query is used to skip discovery and fill the tree from the
        // database instead
        if (!_getFilesBelowPathQuery.initOrReset(QByteArrayLiteral(
                GET_FILE_RECORD_QUERY
                " WHERE " IS_PREFIX_PATH_OF("?1", "path")
                // We want to ensure that the contents of a directory are sorted
                // directly behind the directory itself. Without this ORDER BY
                // an ordering like foo, foo-2, foo/file would be returned.
                // With the trailing /, we get foo-2, foo, foo/file. This property
                // is used in fill_tree_from_db().
                " ORDER BY path||'/' ASC"), _db)) {
            return false;
        }
        query = &_getFilesBelowPathQuery;
        query->bindValue(1, path);
    }

    if (!query->exec()) {
        return false;
    }

    forever {
        auto next = query->next();
        if (!next.ok)
            return false;
        if (!next.hasData)
            break;

        SyncJournalFileRecord rec;
        fillFileRecordFromGetQuery(rec, *query);
        rowCallback(rec);
    }

    return true;
}

bool SyncJournalDb::listFilesInPath(const QByteArray& path,
                                    const std::function<void (const SyncJournalFileRecord &)>& rowCallback)
{
    QMutexLocker locker(&_mutex);

    if (_metadataTableIsEmpty)
        return true;

    if (!checkConnect())
        return false;

    if (!_listFilesInPathQuery.initOrReset(QByteArrayLiteral(
            GET_FILE_RECORD_QUERY " WHERE parent_hash(path) = ?1 ORDER BY path||'/' ASC"), _db))
        return false;

    _listFilesInPathQuery.bindValue(1, getPHash(path));

<<<<<<< HEAD
    if (!_listFilesInPathQuery.exec())
        return false;
=======
    forever {
        auto next = query.next();
        if (!next.ok)
            return false;
        if (!next.hasData)
            break;

        const QString file = query.baValue(1);
        bool keep = filepathsToKeep.contains(file);
        if (!keep) {
            foreach (const QString &prefix, prefixesToKeep) {
                if (file.startsWith(prefix)) {
                    keep = true;
                    break;
                }
            }
        }
        if (!keep) {
            superfluousItems.append(query.baValue(0));
        }
    }
>>>>>>> 94230e57

    while (_listFilesInPathQuery.next()) {
        SyncJournalFileRecord rec;
        fillFileRecordFromGetQuery(rec, _listFilesInPathQuery);
        if (!rec._path.startsWith(path) || rec._path.indexOf("/", path.size() + 1) > 0) {
            qWarning(lcDb) << "hash collision " << path << rec._path;
            continue;
        }
        rowCallback(rec);
    }

    return true;
}

int SyncJournalDb::getFileRecordCount()
{
    QMutexLocker locker(&_mutex);

    SqlQuery query(_db);
    query.prepare("SELECT COUNT(*) FROM metadata");

    if (!query.exec()) {
        return -1;
    }

    if (query.next().hasData) {
        int count = query.intValue(0);
        return count;
    }

    return -1;
}

bool SyncJournalDb::updateFileRecordChecksum(const QString &filename,
    const QByteArray &contentChecksum,
    const QByteArray &contentChecksumType)
{
    QMutexLocker locker(&_mutex);

    qCInfo(lcDb) << "Updating file checksum" << filename << contentChecksum << contentChecksumType;

    qlonglong phash = getPHash(filename.toUtf8());
    if (!checkConnect()) {
        qCWarning(lcDb) << "Failed to connect database.";
        return false;
    }

    int checksumTypeId = mapChecksumType(contentChecksumType);

    if (!_setFileRecordChecksumQuery.initOrReset(QByteArrayLiteral(
            "UPDATE metadata"
            " SET contentChecksum = ?2, contentChecksumTypeId = ?3"
            " WHERE phash == ?1;"), _db)) {
        return false;
    }
    _setFileRecordChecksumQuery.bindValue(1, phash);
    _setFileRecordChecksumQuery.bindValue(2, contentChecksum);
    _setFileRecordChecksumQuery.bindValue(3, checksumTypeId);
    return _setFileRecordChecksumQuery.exec();
}

bool SyncJournalDb::updateLocalMetadata(const QString &filename,
    qint64 modtime, qint64 size, quint64 inode)

{
    QMutexLocker locker(&_mutex);

    qCInfo(lcDb) << "Updating local metadata for:" << filename << modtime << size << inode;

    qlonglong phash = getPHash(filename.toUtf8());
    if (!checkConnect()) {
        qCWarning(lcDb) << "Failed to connect database.";
        return false;
    }


    if (!_setFileRecordLocalMetadataQuery.initOrReset(QByteArrayLiteral(
            "UPDATE metadata"
            " SET inode=?2, modtime=?3, filesize=?4"
            " WHERE phash == ?1;"), _db)) {
        return false;
    }

    _setFileRecordLocalMetadataQuery.bindValue(1, phash);
    _setFileRecordLocalMetadataQuery.bindValue(2, inode);
    _setFileRecordLocalMetadataQuery.bindValue(3, modtime);
    _setFileRecordLocalMetadataQuery.bindValue(4, size);
    return _setFileRecordLocalMetadataQuery.exec();
}

static void toDownloadInfo(SqlQuery &query, SyncJournalDb::DownloadInfo *res)
{
    bool ok = true;
    res->_tmpfile = query.stringValue(0);
    res->_etag = query.baValue(1);
    res->_errorCount = query.intValue(2);
    res->_valid = ok;
}

static bool deleteBatch(SqlQuery &query, const QStringList &entries, const QString &name)
{
    if (entries.isEmpty())
        return true;

    qCDebug(lcDb) << "Removing stale " << qPrintable(name) << " entries: " << entries.join(", ");
    // FIXME: Was ported from execBatch, check if correct!
    foreach (const QString &entry, entries) {
        query.reset_and_clear_bindings();
        query.bindValue(1, entry);
        if (!query.exec()) {
            return false;
        }
    }

    return true;
}

SyncJournalDb::DownloadInfo SyncJournalDb::getDownloadInfo(const QString &file)
{
    QMutexLocker locker(&_mutex);

    DownloadInfo res;

    if (checkConnect()) {

        if (!_getDownloadInfoQuery.initOrReset(QByteArrayLiteral(
                "SELECT tmpfile, etag, errorcount FROM downloadinfo WHERE path=?1"), _db)) {
            return res;
        }

        _getDownloadInfoQuery.bindValue(1, file);

        if (!_getDownloadInfoQuery.exec()) {
            return res;
        }

        if (_getDownloadInfoQuery.next().hasData) {
            toDownloadInfo(_getDownloadInfoQuery, &res);
        }
    }
    return res;
}

void SyncJournalDb::setDownloadInfo(const QString &file, const SyncJournalDb::DownloadInfo &i)
{
    QMutexLocker locker(&_mutex);

    if (!checkConnect()) {
        return;
    }


    if (i._valid) {
        if (!_setDownloadInfoQuery.initOrReset(QByteArrayLiteral(
                "INSERT OR REPLACE INTO downloadinfo "
                "(path, tmpfile, etag, errorcount) "
                "VALUES ( ?1 , ?2, ?3, ?4 )"), _db)) {
            return;
        }
        _setDownloadInfoQuery.bindValue(1, file);
        _setDownloadInfoQuery.bindValue(2, i._tmpfile);
        _setDownloadInfoQuery.bindValue(3, i._etag);
        _setDownloadInfoQuery.bindValue(4, i._errorCount);
        _setDownloadInfoQuery.exec();
    } else {
        _deleteDownloadInfoQuery.reset_and_clear_bindings();
        _deleteDownloadInfoQuery.bindValue(1, file);
        _deleteDownloadInfoQuery.exec();
    }
}

QVector<SyncJournalDb::DownloadInfo> SyncJournalDb::getAndDeleteStaleDownloadInfos(const QSet<QString> &keep)
{
    QVector<SyncJournalDb::DownloadInfo> empty_result;
    QMutexLocker locker(&_mutex);

    if (!checkConnect()) {
        return empty_result;
    }

    SqlQuery query(_db);
    // The selected values *must* match the ones expected by toDownloadInfo().
    query.prepare("SELECT tmpfile, etag, errorcount, path FROM downloadinfo");

    if (!query.exec()) {
        return empty_result;
    }

    QStringList superfluousPaths;
    QVector<SyncJournalDb::DownloadInfo> deleted_entries;

    while (query.next().hasData) {
        const QString file = query.stringValue(3); // path
        if (!keep.contains(file)) {
            superfluousPaths.append(file);
            DownloadInfo info;
            toDownloadInfo(query, &info);
            deleted_entries.append(info);
        }
    }

    if (!deleteBatch(_deleteDownloadInfoQuery, superfluousPaths, "downloadinfo"))
        return empty_result;

    return deleted_entries;
}

int SyncJournalDb::downloadInfoCount()
{
    int re = 0;

    QMutexLocker locker(&_mutex);
    if (checkConnect()) {
        SqlQuery query("SELECT count(*) FROM downloadinfo", _db);

        if (!query.exec()) {
            sqlFail("Count number of downloadinfo entries failed", query);
        }
        if (query.next().hasData) {
            re = query.intValue(0);
        }
    }
    return re;
}

SyncJournalDb::UploadInfo SyncJournalDb::getUploadInfo(const QString &file)
{
    QMutexLocker locker(&_mutex);

    UploadInfo res;

    if (checkConnect()) {
        if (!_getUploadInfoQuery.initOrReset(QByteArrayLiteral(
                "SELECT chunk, transferid, errorcount, size, modtime, contentChecksum FROM "
                "uploadinfo WHERE path=?1"), _db)) {
            return res;
        }
        _getUploadInfoQuery.bindValue(1, file);

        if (!_getUploadInfoQuery.exec()) {
            return res;
        }

        if (_getUploadInfoQuery.next().hasData) {
            bool ok = true;
            res._chunk = _getUploadInfoQuery.intValue(0);
            res._transferid = _getUploadInfoQuery.intValue(1);
            res._errorCount = _getUploadInfoQuery.intValue(2);
            res._size = _getUploadInfoQuery.int64Value(3);
            res._modtime = _getUploadInfoQuery.int64Value(4);
            res._contentChecksum = _getUploadInfoQuery.baValue(5);
            res._valid = ok;
        }
    }
    return res;
}

void SyncJournalDb::setUploadInfo(const QString &file, const SyncJournalDb::UploadInfo &i)
{
    QMutexLocker locker(&_mutex);

    if (!checkConnect()) {
        return;
    }

    if (i._valid) {
        if (!_setUploadInfoQuery.initOrReset(QByteArrayLiteral(
            "INSERT OR REPLACE INTO uploadinfo "
            "(path, chunk, transferid, errorcount, size, modtime, contentChecksum) "
            "VALUES ( ?1 , ?2, ?3 , ?4 ,  ?5, ?6 , ?7 )"), _db)) {
            return;
        }

        _setUploadInfoQuery.bindValue(1, file);
        _setUploadInfoQuery.bindValue(2, i._chunk);
        _setUploadInfoQuery.bindValue(3, i._transferid);
        _setUploadInfoQuery.bindValue(4, i._errorCount);
        _setUploadInfoQuery.bindValue(5, i._size);
        _setUploadInfoQuery.bindValue(6, i._modtime);
        _setUploadInfoQuery.bindValue(7, i._contentChecksum);

        if (!_setUploadInfoQuery.exec()) {
            return;
        }
    } else {
        _deleteUploadInfoQuery.reset_and_clear_bindings();
        _deleteUploadInfoQuery.bindValue(1, file);

        if (!_deleteUploadInfoQuery.exec()) {
            return;
        }
    }
}

QVector<uint> SyncJournalDb::deleteStaleUploadInfos(const QSet<QString> &keep)
{
    QMutexLocker locker(&_mutex);
    QVector<uint> ids;

    if (!checkConnect()) {
        return ids;
    }

    SqlQuery query(_db);
    query.prepare("SELECT path,transferid FROM uploadinfo");

    if (!query.exec()) {
        return ids;
    }

    QStringList superfluousPaths;

    while (query.next().hasData) {
        const QString file = query.stringValue(0);
        if (!keep.contains(file)) {
            superfluousPaths.append(file);
            ids.append(query.intValue(1));
        }
    }

    deleteBatch(_deleteUploadInfoQuery, superfluousPaths, "uploadinfo");
    return ids;
}

SyncJournalErrorBlacklistRecord SyncJournalDb::errorBlacklistEntry(const QString &file)
{
    QMutexLocker locker(&_mutex);
    SyncJournalErrorBlacklistRecord entry;

    if (file.isEmpty())
        return entry;

    if (checkConnect()) {
        _getErrorBlacklistQuery.reset_and_clear_bindings();
        _getErrorBlacklistQuery.bindValue(1, file);
        if (_getErrorBlacklistQuery.exec()) {
            if (_getErrorBlacklistQuery.next().hasData) {
                entry._lastTryEtag = _getErrorBlacklistQuery.baValue(0);
                entry._lastTryModtime = _getErrorBlacklistQuery.int64Value(1);
                entry._retryCount = _getErrorBlacklistQuery.intValue(2);
                entry._errorString = _getErrorBlacklistQuery.stringValue(3);
                entry._lastTryTime = _getErrorBlacklistQuery.int64Value(4);
                entry._ignoreDuration = _getErrorBlacklistQuery.int64Value(5);
                entry._renameTarget = _getErrorBlacklistQuery.stringValue(6);
                entry._errorCategory = static_cast<SyncJournalErrorBlacklistRecord::Category>(
                    _getErrorBlacklistQuery.intValue(7));
                entry._requestId = _getErrorBlacklistQuery.baValue(8);
                entry._file = file;
            }
        }
    }

    return entry;
}

bool SyncJournalDb::deleteStaleErrorBlacklistEntries(const QSet<QString> &keep)
{
    QMutexLocker locker(&_mutex);

    if (!checkConnect()) {
        return false;
    }

    SqlQuery query(_db);
    query.prepare("SELECT path FROM blacklist");

    if (!query.exec()) {
        return false;
    }

    QStringList superfluousPaths;

    while (query.next().hasData) {
        const QString file = query.stringValue(0);
        if (!keep.contains(file)) {
            superfluousPaths.append(file);
        }
    }

    SqlQuery delQuery(_db);
    delQuery.prepare("DELETE FROM blacklist WHERE path = ?");
    return deleteBatch(delQuery, superfluousPaths, "blacklist");
}

int SyncJournalDb::errorBlackListEntryCount()
{
    int re = 0;

    QMutexLocker locker(&_mutex);
    if (checkConnect()) {
        SqlQuery query("SELECT count(*) FROM blacklist", _db);

        if (!query.exec()) {
            sqlFail("Count number of blacklist entries failed", query);
        }
        if (query.next().hasData) {
            re = query.intValue(0);
        }
    }
    return re;
}

int SyncJournalDb::wipeErrorBlacklist()
{
    QMutexLocker locker(&_mutex);
    if (checkConnect()) {
        SqlQuery query(_db);

        query.prepare("DELETE FROM blacklist");

        if (!query.exec()) {
            sqlFail("Deletion of whole blacklist failed", query);
            return -1;
        }
        return query.numRowsAffected();
    }
    return -1;
}

void SyncJournalDb::wipeErrorBlacklistEntry(const QString &file)
{
    if (file.isEmpty()) {
        return;
    }

    QMutexLocker locker(&_mutex);
    if (checkConnect()) {
        SqlQuery query(_db);

        query.prepare("DELETE FROM blacklist WHERE path=?1");
        query.bindValue(1, file);
        if (!query.exec()) {
            sqlFail("Deletion of blacklist item failed.", query);
        }
    }
}

void SyncJournalDb::wipeErrorBlacklistCategory(SyncJournalErrorBlacklistRecord::Category category)
{
    QMutexLocker locker(&_mutex);
    if (checkConnect()) {
        SqlQuery query(_db);

        query.prepare("DELETE FROM blacklist WHERE errorCategory=?1");
        query.bindValue(1, category);
        if (!query.exec()) {
            sqlFail("Deletion of blacklist category failed.", query);
        }
    }
}

void SyncJournalDb::setErrorBlacklistEntry(const SyncJournalErrorBlacklistRecord &item)
{
    QMutexLocker locker(&_mutex);

    qCInfo(lcDb) << "Setting blacklist entry for " << item._file << item._retryCount
                 << item._errorString << item._lastTryTime << item._ignoreDuration
                 << item._lastTryModtime << item._lastTryEtag << item._renameTarget
                 << item._errorCategory;

    if (!checkConnect()) {
        return;
    }

    if (!_setErrorBlacklistQuery.initOrReset(QByteArrayLiteral(
        "INSERT OR REPLACE INTO blacklist "
        "(path, lastTryEtag, lastTryModtime, retrycount, errorstring, lastTryTime, ignoreDuration, renameTarget, errorCategory, requestId) "
        "VALUES ( ?1, ?2, ?3, ?4, ?5, ?6, ?7, ?8, ?9, ?10)"), _db)) {
        return;
    }

    _setErrorBlacklistQuery.bindValue(1, item._file);
    _setErrorBlacklistQuery.bindValue(2, item._lastTryEtag);
    _setErrorBlacklistQuery.bindValue(3, item._lastTryModtime);
    _setErrorBlacklistQuery.bindValue(4, item._retryCount);
    _setErrorBlacklistQuery.bindValue(5, item._errorString);
    _setErrorBlacklistQuery.bindValue(6, item._lastTryTime);
    _setErrorBlacklistQuery.bindValue(7, item._ignoreDuration);
    _setErrorBlacklistQuery.bindValue(8, item._renameTarget);
    _setErrorBlacklistQuery.bindValue(9, item._errorCategory);
    _setErrorBlacklistQuery.bindValue(10, item._requestId);
    _setErrorBlacklistQuery.exec();
}

QVector<SyncJournalDb::PollInfo> SyncJournalDb::getPollInfos()
{
    QMutexLocker locker(&_mutex);

    QVector<SyncJournalDb::PollInfo> res;

    if (!checkConnect())
        return res;

    SqlQuery query("SELECT path, modtime, pollpath FROM poll", _db);

    if (!query.exec()) {
        return res;
    }

    while (query.next().hasData) {
        PollInfo info;
        info._file = query.stringValue(0);
        info._modtime = query.int64Value(1);
        info._url = query.stringValue(2);
        res.append(info);
    }

    query.finish();
    return res;
}

void SyncJournalDb::setPollInfo(const SyncJournalDb::PollInfo &info)
{
    QMutexLocker locker(&_mutex);
    if (!checkConnect()) {
        return;
    }

    if (info._url.isEmpty()) {
        qCDebug(lcDb) << "Deleting Poll job" << info._file;
        SqlQuery query("DELETE FROM poll WHERE path=?", _db);
        query.bindValue(1, info._file);
        query.exec();
    } else {
        SqlQuery query("INSERT OR REPLACE INTO poll (path, modtime, pollpath) VALUES( ? , ? , ? )", _db);
        query.bindValue(1, info._file);
        query.bindValue(2, info._modtime);
        query.bindValue(3, info._url);
        query.exec();
    }
}

QStringList SyncJournalDb::getSelectiveSyncList(SyncJournalDb::SelectiveSyncListType type, bool *ok)
{
    QStringList result;
    ASSERT(ok);

    QMutexLocker locker(&_mutex);
    if (!checkConnect()) {
        *ok = false;
        return result;
    }

    if (!_getSelectiveSyncListQuery.initOrReset(QByteArrayLiteral("SELECT path FROM selectivesync WHERE type=?1"), _db)) {
        *ok = false;
        return result;
    }

    _getSelectiveSyncListQuery.bindValue(1, int(type));
    if (!_getSelectiveSyncListQuery.exec()) {
        *ok = false;
        return result;
    }
    forever {
        auto next = _getSelectiveSyncListQuery.next();
        if (!next.ok) {
            *ok = false;
            return result;
        }
        if (!next.hasData)
            break;

        auto entry = _getSelectiveSyncListQuery.stringValue(0);
        if (!entry.endsWith(QLatin1Char('/'))) {
            entry.append(QLatin1Char('/'));
        }
        result.append(entry);
    }
    *ok = true;

    return result;
}

void SyncJournalDb::setSelectiveSyncList(SyncJournalDb::SelectiveSyncListType type, const QStringList &list)
{
    QMutexLocker locker(&_mutex);
    if (!checkConnect()) {
        return;
    }

    startTransaction();

    //first, delete all entries of this type
    SqlQuery delQuery("DELETE FROM selectivesync WHERE type == ?1", _db);
    delQuery.bindValue(1, int(type));
    if (!delQuery.exec()) {
        qCWarning(lcDb) << "SQL error when deleting selective sync list" << list << delQuery.error();
    }

    SqlQuery insQuery("INSERT INTO selectivesync VALUES (?1, ?2)", _db);
    foreach (const auto &path, list) {
        insQuery.reset_and_clear_bindings();
        insQuery.bindValue(1, path);
        insQuery.bindValue(2, int(type));
        if (!insQuery.exec()) {
            qCWarning(lcDb) << "SQL error when inserting into selective sync" << type << path << delQuery.error();
        }
    }

    commitInternal("setSelectiveSyncList");
}

void SyncJournalDb::avoidRenamesOnNextSync(const QByteArray &path)
{
    QMutexLocker locker(&_mutex);

    if (!checkConnect()) {
        return;
    }

    SqlQuery query(_db);
    query.prepare("UPDATE metadata SET fileid = '', inode = '0' WHERE " IS_PREFIX_PATH_OR_EQUAL("?1", "path"));
    query.bindValue(1, path);
    query.exec();

    // We also need to remove the ETags so the update phase refreshes the directory paths
    // on the next sync
    schedulePathForRemoteDiscovery(path);
}

void SyncJournalDb::schedulePathForRemoteDiscovery(const QByteArray &fileName)
{
    QMutexLocker locker(&_mutex);

    if (!checkConnect()) {
        return;
    }

    // Remove trailing slash
    auto argument = fileName;
    if (argument.endsWith('/'))
        argument.chop(1);

    SqlQuery query(_db);
    // This query will match entries for which the path is a prefix of fileName
    // Note: ItemTypeDirectory == 2
    query.prepare("UPDATE metadata SET md5='_invalid_' WHERE " IS_PREFIX_PATH_OR_EQUAL("path", "?1") " AND type == 2;");
    query.bindValue(1, argument);
    query.exec();

    // Prevent future overwrite of the etags of this folder and all
    // parent folders for this sync
    argument.append('/');
    _etagStorageFilter.append(argument);
}

void SyncJournalDb::clearEtagStorageFilter()
{
    _etagStorageFilter.clear();
}

void SyncJournalDb::forceRemoteDiscoveryNextSync()
{
    QMutexLocker locker(&_mutex);

    if (!checkConnect()) {
        return;
    }

    forceRemoteDiscoveryNextSyncLocked();
}

void SyncJournalDb::forceRemoteDiscoveryNextSyncLocked()
{
    qCInfo(lcDb) << "Forcing remote re-discovery by deleting folder Etags";
    SqlQuery deleteRemoteFolderEtagsQuery(_db);
    deleteRemoteFolderEtagsQuery.prepare("UPDATE metadata SET md5='_invalid_' WHERE type=2;");
    deleteRemoteFolderEtagsQuery.exec();
}


QByteArray SyncJournalDb::getChecksumType(int checksumTypeId)
{
    QMutexLocker locker(&_mutex);
    if (!checkConnect()) {
        return QByteArray();
    }

    // Retrieve the id
    auto &query = _getChecksumTypeQuery;
    if (!query.initOrReset(QByteArrayLiteral("SELECT name FROM checksumtype WHERE id=?1"), _db))
        return {};
    query.bindValue(1, checksumTypeId);
    if (!query.exec()) {
        return QByteArray();
    }

    if (!query.next().hasData) {
        qCWarning(lcDb) << "No checksum type mapping found for" << checksumTypeId;
        return QByteArray();
    }
    return query.baValue(0);
}

int SyncJournalDb::mapChecksumType(const QByteArray &checksumType)
{
    if (checksumType.isEmpty()) {
        return 0;
    }

    auto it =  _checksymTypeCache.find(checksumType);
    if (it != _checksymTypeCache.end())
        return *it;

    // Ensure the checksum type is in the db
    if (!_insertChecksumTypeQuery.initOrReset(QByteArrayLiteral("INSERT OR IGNORE INTO checksumtype (name) VALUES (?1)"), _db))
        return 0;
    _insertChecksumTypeQuery.bindValue(1, checksumType);
    if (!_insertChecksumTypeQuery.exec()) {
        return 0;
    }

    // Retrieve the id
    if (!_getChecksumTypeIdQuery.initOrReset(QByteArrayLiteral("SELECT id FROM checksumtype WHERE name=?1"), _db))
        return 0;
    _getChecksumTypeIdQuery.bindValue(1, checksumType);
    if (!_getChecksumTypeIdQuery.exec()) {
        return 0;
    }

    if (!_getChecksumTypeIdQuery.next().hasData) {
        qCWarning(lcDb) << "No checksum type mapping found for" << checksumType;
        return 0;
    }
    auto value = _getChecksumTypeIdQuery.intValue(0);
    _checksymTypeCache[checksumType] = value;
    return value;
}

QByteArray SyncJournalDb::dataFingerprint()
{
    QMutexLocker locker(&_mutex);
    if (!checkConnect()) {
        return QByteArray();
    }

    if (!_getDataFingerprintQuery.initOrReset(QByteArrayLiteral("SELECT fingerprint FROM datafingerprint"), _db))
        return QByteArray();

    if (!_getDataFingerprintQuery.exec()) {
        return QByteArray();
    }

    if (!_getDataFingerprintQuery.next().hasData) {
        return QByteArray();
    }
    return _getDataFingerprintQuery.baValue(0);
}

void SyncJournalDb::setDataFingerprint(const QByteArray &dataFingerprint)
{
    QMutexLocker locker(&_mutex);
    if (!checkConnect()) {
        return;
    }

    if (!_setDataFingerprintQuery1.initOrReset(QByteArrayLiteral("DELETE FROM datafingerprint;"), _db)
        || !_setDataFingerprintQuery2.initOrReset(QByteArrayLiteral("INSERT INTO datafingerprint (fingerprint) VALUES (?1);"), _db)) {
        return;
    }

    _setDataFingerprintQuery1.exec();

    _setDataFingerprintQuery2.bindValue(1, dataFingerprint);
    _setDataFingerprintQuery2.exec();
}

void SyncJournalDb::setConflictRecord(const ConflictRecord &record)
{
    QMutexLocker locker(&_mutex);
    if (!checkConnect())
        return;

    auto &query = _setConflictRecordQuery;
    ASSERT(query.initOrReset(QByteArrayLiteral(
                          "INSERT OR REPLACE INTO conflicts "
                          "(path, baseFileId, baseModtime, baseEtag, basePath) "
                          "VALUES (?1, ?2, ?3, ?4, ?5);"),
        _db));
    query.bindValue(1, record.path);
    query.bindValue(2, record.baseFileId);
    query.bindValue(3, record.baseModtime);
    query.bindValue(4, record.baseEtag);
    query.bindValue(5, record.initialBasePath);
    ASSERT(query.exec());
}

ConflictRecord SyncJournalDb::conflictRecord(const QByteArray &path)
{
    ConflictRecord entry;

    QMutexLocker locker(&_mutex);
    if (!checkConnect())
        return entry;
    auto &query = _getConflictRecordQuery;
    ASSERT(query.initOrReset(QByteArrayLiteral("SELECT baseFileId, baseModtime, baseEtag, basePath FROM conflicts WHERE path=?1;"), _db));
    query.bindValue(1, path);
    ASSERT(query.exec());
    if (!query.next().hasData)
        return entry;

    entry.path = path;
    entry.baseFileId = query.baValue(0);
    entry.baseModtime = query.int64Value(1);
    entry.baseEtag = query.baValue(2);
    entry.initialBasePath = query.baValue(3);
    return entry;
}

void SyncJournalDb::deleteConflictRecord(const QByteArray &path)
{
    QMutexLocker locker(&_mutex);
    if (!checkConnect())
        return;

    ASSERT(_deleteConflictRecordQuery.initOrReset("DELETE FROM conflicts WHERE path=?1;", _db));
    _deleteConflictRecordQuery.bindValue(1, path);
    ASSERT(_deleteConflictRecordQuery.exec());
}

QByteArrayList SyncJournalDb::conflictRecordPaths()
{
    QMutexLocker locker(&_mutex);
    if (!checkConnect())
        return {};

    SqlQuery query(_db);
    query.prepare("SELECT path FROM conflicts");
    ASSERT(query.exec());

    QByteArrayList paths;
    while (query.next().hasData)
        paths.append(query.baValue(0));

    return paths;
}

QByteArray SyncJournalDb::conflictFileBaseName(const QByteArray &conflictName)
{
    auto conflict = conflictRecord(conflictName);
    QByteArray result;
    if (conflict.isValid()) {
        getFileRecordsByFileId(conflict.baseFileId, [&result](const SyncJournalFileRecord &record) {
            if (!record._path.isEmpty())
                result = record._path;
        });
    }

    if (result.isEmpty())
        result = Utility::conflictFileBaseNameFromPattern(conflictName);
    return result;
}

void SyncJournalDb::clearFileTable()
{
    QMutexLocker lock(&_mutex);
    SqlQuery query(_db);
    query.prepare("DELETE FROM metadata;");
    query.exec();
}

void SyncJournalDb::markVirtualFileForDownloadRecursively(const QByteArray &path)
{
    QMutexLocker lock(&_mutex);
    if (!checkConnect())
        return;

    static_assert(ItemTypeVirtualFile == 4 && ItemTypeVirtualFileDownload == 5, "");
    SqlQuery query("UPDATE metadata SET type=5 WHERE "
                   "(" IS_PREFIX_PATH_OF("?1", "path") " OR ?1 == '') "
                   "AND type=4;", _db);
    query.bindValue(1, path);
    query.exec();

    // We also must make sure we do not read the files from the database (same logic as in schedulePathForRemoteDiscovery)
    // This includes all the parents up to the root, but also all the directory within the selected dir.
    static_assert(ItemTypeDirectory == 2, "");
    query.prepare("UPDATE metadata SET md5='_invalid_' WHERE "
                  "(" IS_PREFIX_PATH_OF("?1", "path") " OR ?1 == '' OR " IS_PREFIX_PATH_OR_EQUAL("path", "?1") ") AND type == 2;");
    query.bindValue(1, path);
    query.exec();
}

Optional<PinState> SyncJournalDb::PinStateInterface::rawForPath(const QByteArray &path)
{
    QMutexLocker lock(&_db->_mutex);
    if (!_db->checkConnect())
        return {};

    auto &query = _db->_getRawPinStateQuery;
    ASSERT(query.initOrReset(QByteArrayLiteral(
            "SELECT pinState FROM flags WHERE path == ?1;"),
        _db->_db));
    query.bindValue(1, path);
    query.exec();

    // no-entry means Inherited
    if (!query.next())
        return PinState::Inherited;

    return static_cast<PinState>(query.intValue(0));
}

Optional<PinState> SyncJournalDb::PinStateInterface::effectiveForPath(const QByteArray &path)
{
    QMutexLocker lock(&_db->_mutex);
    if (!_db->checkConnect())
        return {};

    auto &query = _db->_getEffectivePinStateQuery;
    ASSERT(query.initOrReset(QByteArrayLiteral(
            "SELECT pinState FROM flags WHERE"
            // explicitly allow "" to represent the root path
            // (it'd be great if paths started with a / and "/" could be the root)
            " (" IS_PREFIX_PATH_OR_EQUAL("path", "?1") " OR path == '')"
            " AND pinState is not null AND pinState != 0"
            " ORDER BY length(path) DESC;"),
        _db->_db));
    query.bindValue(1, path);
    query.exec();

    // If the root path has no setting, assume AlwaysLocal
    if (!query.next())
        return PinState::AlwaysLocal;

    return static_cast<PinState>(query.intValue(0));
}

void SyncJournalDb::PinStateInterface::setForPath(const QByteArray &path, PinState state)
{
    QMutexLocker lock(&_db->_mutex);
    if (!_db->checkConnect())
        return;

    auto &query = _db->_setPinStateQuery;
    ASSERT(query.initOrReset(QByteArrayLiteral(
            // If we had sqlite >=3.24.0 everywhere this could be an upsert,
            // making further flags columns easy
            //"INSERT INTO flags(path, pinState) VALUES(?1, ?2)"
            //" ON CONFLICT(path) DO UPDATE SET pinState=?2;"),
            // Simple version that doesn't work nicely with multiple columns:
            "INSERT OR REPLACE INTO flags(path, pinState) VALUES(?1, ?2);"),
        _db->_db));
    query.bindValue(1, path);
    query.bindValue(2, static_cast<int>(state));
    query.exec();
}

void SyncJournalDb::PinStateInterface::wipeForPathAndBelow(const QByteArray &path)
{
    QMutexLocker lock(&_db->_mutex);
    if (!_db->checkConnect())
        return;

    auto &query = _db->_wipePinStateQuery;
    ASSERT(query.initOrReset(QByteArrayLiteral(
            "DELETE FROM flags WHERE "
            // Allow "" to delete everything
            " (" IS_PREFIX_PATH_OR_EQUAL("?1", "path") " OR ?1 == '');"),
        _db->_db));
    query.bindValue(1, path);
    query.exec();
}

Optional<QVector<QPair<QByteArray, PinState>>>
SyncJournalDb::PinStateInterface::rawList()
{
    QMutexLocker lock(&_db->_mutex);
    if (!_db->checkConnect())
        return {};

    SqlQuery query("SELECT path, pinState FROM flags;", _db->_db);
    query.exec();

    QVector<QPair<QByteArray, PinState>> result;
    while (query.next()) {
        result.append({ query.baValue(0), static_cast<PinState>(query.intValue(1)) });
    }
    return result;
}

SyncJournalDb::PinStateInterface SyncJournalDb::internalPinStates()
{
    return {this};
}

void SyncJournalDb::commit(const QString &context, bool startTrans)
{
    QMutexLocker lock(&_mutex);
    commitInternal(context, startTrans);
}

void SyncJournalDb::commitIfNeededAndStartNewTransaction(const QString &context)
{
    QMutexLocker lock(&_mutex);
    if (_transaction == 1) {
        commitInternal(context, true);
    } else {
        startTransaction();
    }
}


void SyncJournalDb::commitInternal(const QString &context, bool startTrans)
{
    qCDebug(lcDb) << "Transaction commit " << context << (startTrans ? "and starting new transaction" : "");
    commitTransaction();

    if (startTrans) {
        startTransaction();
    }
}

SyncJournalDb::~SyncJournalDb()
{
    close();
}

bool SyncJournalDb::isConnected()
{
    QMutexLocker lock(&_mutex);
    return checkConnect();
}

bool operator==(const SyncJournalDb::DownloadInfo &lhs,
    const SyncJournalDb::DownloadInfo &rhs)
{
    return lhs._errorCount == rhs._errorCount
        && lhs._etag == rhs._etag
        && lhs._tmpfile == rhs._tmpfile
        && lhs._valid == rhs._valid;
}

bool operator==(const SyncJournalDb::UploadInfo &lhs,
    const SyncJournalDb::UploadInfo &rhs)
{
    return lhs._errorCount == rhs._errorCount
        && lhs._chunk == rhs._chunk
        && lhs._modtime == rhs._modtime
        && lhs._valid == rhs._valid
        && lhs._size == rhs._size
        && lhs._transferid == rhs._transferid
        && lhs._contentChecksum == rhs._contentChecksum;
}

} // namespace OCC<|MERGE_RESOLUTION|>--- conflicted
+++ resolved
@@ -1154,34 +1154,16 @@
 
     _listFilesInPathQuery.bindValue(1, getPHash(path));
 
-<<<<<<< HEAD
     if (!_listFilesInPathQuery.exec())
         return false;
-=======
+
     forever {
-        auto next = query.next();
+        auto next = _listFilesInPathQuery.next();
         if (!next.ok)
             return false;
         if (!next.hasData)
             break;
 
-        const QString file = query.baValue(1);
-        bool keep = filepathsToKeep.contains(file);
-        if (!keep) {
-            foreach (const QString &prefix, prefixesToKeep) {
-                if (file.startsWith(prefix)) {
-                    keep = true;
-                    break;
-                }
-            }
-        }
-        if (!keep) {
-            superfluousItems.append(query.baValue(0));
-        }
-    }
->>>>>>> 94230e57
-
-    while (_listFilesInPathQuery.next()) {
         SyncJournalFileRecord rec;
         fillFileRecordFromGetQuery(rec, _listFilesInPathQuery);
         if (!rec._path.startsWith(path) || rec._path.indexOf("/", path.size() + 1) > 0) {
@@ -2076,8 +2058,11 @@
     query.bindValue(1, path);
     query.exec();
 
+    auto next = query.next();
+    if (!next.ok)
+        return {};
     // no-entry means Inherited
-    if (!query.next())
+    if (!next.hasData)
         return PinState::Inherited;
 
     return static_cast<PinState>(query.intValue(0));
@@ -2101,8 +2086,11 @@
     query.bindValue(1, path);
     query.exec();
 
+    auto next = query.next();
+    if (!next.ok)
+        return {};
     // If the root path has no setting, assume AlwaysLocal
-    if (!query.next())
+    if (!next.hasData)
         return PinState::AlwaysLocal;
 
     return static_cast<PinState>(query.intValue(0));
@@ -2155,7 +2143,12 @@
     query.exec();
 
     QVector<QPair<QByteArray, PinState>> result;
-    while (query.next()) {
+    forever {
+        auto next = query.next();
+        if (!next.ok)
+            return {};
+        if (!next.hasData)
+            break;
         result.append({ query.baValue(0), static_cast<PinState>(query.intValue(1)) });
     }
     return result;
