--- conflicted
+++ resolved
@@ -24,6 +24,7 @@
 #include <QWizardPage>
 #include <QDir>
 #include <QScrollBar>
+#include <QSslSocket>
 
 #include <stdlib.h>
 
@@ -56,21 +57,12 @@
 OwncloudSetupPage::OwncloudSetupPage()
 {
     _ui.setupUi(this);
-<<<<<<< HEAD
-    registerField( "OCUrl", _ui.leUrl );
-    registerField( "OCUser",   _ui.leUsername );
-    registerField( "OCPasswd", _ui.lePassword);
-    registerField( "connectMyOC", _ui.cbConnectOC );
-    registerField( "cbSecureConnect", _ui.cbSecureConnect );
-    registerField( "PwdNoLocalStore", _ui.cbNoPasswordStore );
-=======
     registerField( QLatin1String("OCUrl"), _ui.leUrl );
     registerField( QLatin1String("OCUser"),   _ui.leUsername );
     registerField( QLatin1String("OCPasswd"), _ui.lePassword);
     registerField( QLatin1String("connectMyOC"), _ui.cbConnectOC );
     registerField( QLatin1String("secureConnect"), _ui.cbSecureConnect );
     registerField( QLatin1String("PwdNoLocalStore"), _ui.cbNoPasswordStore );
->>>>>>> dd2ac612
 
     _ui.cbSecureConnect->setEnabled(QSslSocket::supportsSsl());
 
