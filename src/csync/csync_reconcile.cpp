/*
 * libcsync -- a library to sync a directory with another
 *
 * Copyright (c) 2008-2013 by Andreas Schneider <asn@cryptomilk.org>
 *
 * This library is free software; you can redistribute it and/or
 * modify it under the terms of the GNU Lesser General Public
 * License as published by the Free Software Foundation; either
 * version 2.1 of the License, or (at your option) any later version.
 *
 * This library is distributed in the hope that it will be useful,
 * but WITHOUT ANY WARRANTY; without even the implied warranty of
 * MERCHANTABILITY or FITNESS FOR A PARTICULAR PURPOSE.  See the GNU
 * Lesser General Public License for more details.
 *
 * You should have received a copy of the GNU Lesser General Public
 * License along with this library; if not, write to the Free Software
 * Foundation, Inc., 51 Franklin Street, Fifth Floor, Boston, MA 02110-1301 USA
 */

#include "config_csync.h"

#include <assert.h>
#include "csync_private.h"
#include "csync_reconcile.h"
#include "csync_util.h"
#include "csync_rename.h"
#include "common/c_jhash.h"
#include "common/asserts.h"
#include "common/syncjournalfilerecord.h"

#include <QLoggingCategory>
Q_LOGGING_CATEGORY(lcReconcile, "sync.csync.reconciler", QtInfoMsg)

// Needed for PRIu64 on MinGW in C++ mode.
#define __STDC_FORMAT_MACROS
#include "inttypes.h"

/* Check if a file is ignored because one parent is ignored.
 * return the node of the ignored directoy if it's the case, or NULL if it is not ignored */
static csync_file_stat_t *_csync_check_ignored(csync_s::FileMap *tree, const ByteArrayRef &path)
{
    /* compute the size of the parent directory */
    int parentlen = path.size() - 1;
    while (parentlen > 0 && path.at(parentlen) != '/') {
        parentlen--;
    }
    if (parentlen <= 0) {
        return nullptr;
    }
    ByteArrayRef parentPath = path.left(parentlen);
    csync_file_stat_t *fs = tree->findFile(parentPath);
    if (fs) {
        if (fs->instruction == CSYNC_INSTRUCTION_IGNORE) {
            /* Yes, we are ignored */
            return fs;
        } else {
            /* Not ignored */
            return nullptr;
        }
    } else {
        /* Try if the parent itself is ignored */
        return _csync_check_ignored(tree, parentPath);
    }
}


/**
 * The main function in the reconcile pass.
 *
 * It's called for each entry in the local and remote files by
 * csync_reconcile()
 *
 * Before the reconcile phase the trees already know about changes
 * relative to the sync journal. This function's job is to spot conflicts
 * between local and remote changes and adjust the nodes accordingly.
 *
 * See doc/dev/sync-algorithm.md for an overview.
 *
 *
 * Older detail comment:
 *
 * We merge replicas at the file level. The merged replica contains the
 * superset of files that are on the local machine and server copies of
 * the replica. In the case where the same file is in both the local
 * and server copy, the file that was modified most recently is used.
 * This means that new files are not deleted, and updated versions of
 * existing files are not overwritten.
 *
 * When a file is updated, the merge algorithm compares the destination
 * file with the the source file. If the destination file is newer
 * (timestamp is newer), it is not overwritten. If both files, on the
 * source and the destination, have been changed, the newer file wins.
 */
static void _csync_merge_algorithm_visitor(csync_file_stat_t *cur, CSYNC * ctx) {
    csync_s::FileMap *our_tree = nullptr;
    csync_s::FileMap *other_tree = nullptr;

    /* we need the opposite tree! */
    switch (ctx->current) {
    case LOCAL_REPLICA:
        our_tree = &ctx->local.files;
        other_tree = &ctx->remote.files;
        break;
    case REMOTE_REPLICA:
        our_tree = &ctx->remote.files;
        other_tree = &ctx->local.files;
        break;
    default:
        break;
    }

    csync_file_stat_t *other = other_tree->findFile(cur->path);

    if (!other) {
        /* Check the renamed path as well. */
        other = other_tree->findFile(csync_rename_adjust_parent_path(ctx, cur->path));
    }
    if (!other) {
        /* Check if it is ignored */
        other = _csync_check_ignored(other_tree, cur->path);
        /* If it is ignored, other->instruction will be  IGNORE so this one will also be ignored */
    }

    // If the user adds a file locally check whether a virtual file for that name exists.
    // If so, go to "potential conflict" mode by switching the remote entry to be a
    // real file.
    if (!other
        && ctx->current == LOCAL_REPLICA
        && cur->instruction == CSYNC_INSTRUCTION_NEW
        && cur->type != ItemTypeVirtualFile) {
        // Check if we have a virtual file  entry in the remote tree
        auto virtualFilePath = cur->path;
        virtualFilePath.append(ctx->virtual_file_suffix);
        other = other_tree->findFile(virtualFilePath);
        if (!other) {
            /* Check the renamed path as well. */
            other = other_tree->findFile(csync_rename_adjust_parent_path(ctx, virtualFilePath));
        }
        if (other && other->type == ItemTypeVirtualFile) {
            qCInfo(lcReconcile) << "Found virtual file for local" << cur->path << "in remote tree";
            other->path = cur->path;
            other->type = ItemTypeVirtualFileDownload;
            other->instruction = CSYNC_INSTRUCTION_EVAL;
        } else {
            other = nullptr;
        }
    }

    /* file only found on current replica */
    if (!other) {
        switch(cur->instruction) {
        /* file has been modified */
        case CSYNC_INSTRUCTION_EVAL:
            cur->instruction = CSYNC_INSTRUCTION_NEW;
            break;
            /* file has been removed on the opposite replica */
        case CSYNC_INSTRUCTION_NONE:
        case CSYNC_INSTRUCTION_UPDATE_METADATA:
            if (cur->has_ignored_files) {
                /* Do not remove a directory that has ignored files */
                break;
            }
            if (cur->child_modified) {
                /* re-create directory that has modified contents */
                cur->instruction = CSYNC_INSTRUCTION_NEW;
                break;
            }
            /* If the local virtual file is gone, it should be reestablished.
             * Unless the base file is seen in the local tree now. */
            if (cur->type == ItemTypeVirtualFile
                && ctx->current == REMOTE_REPLICA
                && cur->path.endsWith(ctx->virtual_file_suffix)
                && !other_tree->findFile(cur->path.left(cur->path.size() - ctx->virtual_file_suffix.size()))) {
                cur->instruction = CSYNC_INSTRUCTION_NEW;
                break;
            }

            /* If a virtual file is supposed to be downloaded, the local tree
             * will see "foo.owncloud" NONE while the remote might see "foo".
             * In the common case of remote NEW we don't want to trigger the REMOVE
             * that would normally be done for foo.owncloud since the download for
             * "foo" will take care of it.
             * If it was removed remotely, or moved remotely, the REMOVE is what we want.
             */
            if (cur->type == ItemTypeVirtualFileDownload
                && ctx->current == LOCAL_REPLICA
                && cur->path.endsWith(ctx->virtual_file_suffix)) {
                auto actualOther = other_tree->findFile(cur->path.left(cur->path.size() - ctx->virtual_file_suffix.size()));
                if (actualOther
                    && (actualOther->instruction == CSYNC_INSTRUCTION_NEW
                        || actualOther->instruction == CSYNC_INSTRUCTION_CONFLICT)) {
                    cur->instruction = CSYNC_INSTRUCTION_NONE;
                    break;
                }
            }
            cur->instruction = CSYNC_INSTRUCTION_REMOVE;
            break;
        case CSYNC_INSTRUCTION_EVAL_RENAME: {
            // By default, the EVAL_RENAME decays into a NEW
            cur->instruction = CSYNC_INSTRUCTION_NEW;

            bool processedRename = false;
            auto renameCandidateProcessing = [&](const QByteArray &basePath) {
                if (processedRename)
                    return;
                if (basePath.isEmpty())
                    return;

                /* First, check that the file is NOT in our tree (another file with the same name was added) */
                if (our_tree->findFile(basePath)) {
                    other = nullptr;
                    qCInfo(lcReconcile, "Origin found in our tree : %s", basePath.constData());
                } else {
                    /* Find the potential rename source file in the other tree.
                    * If the renamed file could not be found in the opposite tree, that is because it
                    * is not longer existing there, maybe because it was renamed or deleted.
                    * The journal is cleaned up later after propagation.
                    */
                    other = other_tree->findFile(basePath);
                    qCInfo(lcReconcile, "Rename origin in other tree (%s) %s",
                        basePath.constData(), other ? "found" : "not found");
                }

                if(!other) {
                    // Stick with the NEW
                    return;
                } else if (other->instruction == CSYNC_INSTRUCTION_RENAME) {
                    // Some other EVAL_RENAME already claimed other.
                    // We do nothing: maybe a different candidate for
                    // other is found as well?
                    qCInfo(lcReconcile, "Other has already been renamed to %s",
                        other->rename_path.constData());
                } else if (cur->type == ItemTypeDirectory
                    // The local replica is reconciled first, so the remote tree would
                    // have either NONE or UPDATE_METADATA if the remote file is safe to
                    // move.
                    // In the remote replica, REMOVE is also valid (local has already
                    // been reconciled). NONE can still happen if the whole parent dir
                    // was set to REMOVE by the local reconcile.
                    || other->instruction == CSYNC_INSTRUCTION_NONE
                    || other->instruction == CSYNC_INSTRUCTION_UPDATE_METADATA
                    || other->instruction == CSYNC_INSTRUCTION_REMOVE) {
                    qCInfo(lcReconcile, "Switching %s to RENAME to %s",
                        other->path.constData(), cur->path.constData());
                    other->instruction = CSYNC_INSTRUCTION_RENAME;
                    other->rename_path = cur->path;
                    if( !cur->file_id.isEmpty() ) {
                        other->file_id = cur->file_id;
                    }
                    if (ctx->current == LOCAL_REPLICA) {
                        // Keep the local mtime.
                        other->modtime = cur->modtime;
                    }
                    other->inode = cur->inode;
                    cur->instruction = CSYNC_INSTRUCTION_NONE;
                    // We have consumed 'other': exit this loop to not consume another one.
                    processedRename = true;
                } else if (our_tree->findFile(csync_rename_adjust_parent_path(ctx, other->path)) == cur) {
                    // If we're here, that means that the other side's reconcile will be able
                    // to work against cur: The filename itself didn't change, only a parent
                    // directory was renamed! In that case it's safe to ignore the rename
                    // since the parent directory rename will already deal with it.

                    // Local: The remote reconcile will be able to deal with this.
                    // Remote: The local replica has already dealt with this.
                    //         See the EVAL_RENAME case when other was found directly.
                    qCInfo(lcReconcile, "File in a renamed directory, other side's instruction: %d",
                        other->instruction);
                    cur->instruction = CSYNC_INSTRUCTION_NONE;
                } else {
                    // This can, for instance, happen when there was a local change in other
                    // and the instruction in the local tree is NEW while cur has EVAL_RENAME
                    // due to a remote move of the same file. In these scenarios we just
                    // want the instruction to stay NEW.
                    qCInfo(lcReconcile, "Other already has instruction %d",
                        other->instruction);
                }
            };

            if (ctx->current == LOCAL_REPLICA) {
                /* use the old name to find the "other" node */
                OCC::SyncJournalFileRecord base;
                qCInfo(lcReconcile, "Finding rename origin through inode %" PRIu64 "",
                    cur->inode);
                ctx->statedb->getFileRecordByInode(cur->inode, &base);
                renameCandidateProcessing(base._path);
            } else {
                ASSERT(ctx->current == REMOTE_REPLICA);

                // The update phase has already mapped out all dir->dir renames, check the
                // path that is consistent with that first. Otherwise update mappings and
                // reconcile mappings might disagree, leading to odd situations down the
                // line.
                auto basePath = csync_rename_adjust_full_path_source(ctx, cur->path);
                if (basePath != cur->path) {
                    qCInfo(lcReconcile, "Trying rename origin by csync_rename mapping %s",
                        basePath.constData());
                    // We go through getFileRecordsByFileId to ensure the basePath
                    // computed in this way also has the expected fileid.
                    ctx->statedb->getFileRecordsByFileId(cur->file_id,
                        [&](const OCC::SyncJournalFileRecord &base) {
                            if (base._path == basePath)
                                renameCandidateProcessing(basePath);
                        });
                }

                // Also feed all the other files with the same fileid if necessary
                if (!processedRename) {
                    qCInfo(lcReconcile, "Finding rename origin through file ID %s",
                        cur->file_id.constData());
                    ctx->statedb->getFileRecordsByFileId(cur->file_id,
                        [&](const OCC::SyncJournalFileRecord &base) { renameCandidateProcessing(base._path); });
                }
            }

            break;
        }
        default:
            break;
        }
    } else {
        /*
     * file found on the other replica
     */

        switch (cur->instruction) {
        case CSYNC_INSTRUCTION_UPDATE_METADATA:
            if (other->instruction == CSYNC_INSTRUCTION_UPDATE_METADATA && ctx->current == LOCAL_REPLICA) {
                // Remote wins, the SyncEngine will pick relevant local metadata since the remote tree is walked last.
                cur->instruction = CSYNC_INSTRUCTION_NONE;
            }
            break;
        case CSYNC_INSTRUCTION_EVAL_RENAME:
            /* If the file already exist on the other side, we have a conflict.
               Abort the rename and consider it is a new file. */
            cur->instruction = CSYNC_INSTRUCTION_NEW;
            /* fall through */
        /* file on current replica is changed or new */
        case CSYNC_INSTRUCTION_EVAL:
        case CSYNC_INSTRUCTION_NEW:
            switch (other->instruction) {
            /* file on other replica is changed or new */
            case CSYNC_INSTRUCTION_NEW:
            case CSYNC_INSTRUCTION_EVAL:
<<<<<<< HEAD
                // PORTED
=======
                if (other->type == ItemTypeDirectory &&
                        cur->type == ItemTypeDirectory) {
                    // Folders of the same path are always considered equals
                    is_conflict = false;
                } else {
                    // If the size or mtime is different, it's definitely a conflict.
                    is_conflict = ((other->size != cur->size) || (other->modtime != cur->modtime));

                    // It could be a conflict even if size and mtime match!
                    //
                    // In older client versions we always treated these cases as a
                    // non-conflict. This behavior is preserved in case the server
                    // doesn't provide a content checksum.
                    //
                    // When it does have one, however, we do create a job, but the job
                    // will compare hashes and avoid the download if possible.
                    QByteArray remoteChecksumHeader =
                        (ctx->current == REMOTE_REPLICA ? cur->checksumHeader : other->checksumHeader);
                    if (!remoteChecksumHeader.isEmpty()) {
                        is_conflict = true;

                        // Do we have an UploadInfo for this?
                        // Maybe the Upload was completed, but the connection was broken just before
                        // we recieved the etag (Issue #5106)
                        auto up = ctx->statedb->getUploadInfo(cur->path);
                        if (up._valid && up._contentChecksum == remoteChecksumHeader) {
                            // Solve the conflict into an upload, or nothing
                            auto remoteNode = ctx->current == REMOTE_REPLICA ? cur : other;
                            auto localNode = ctx->current == REMOTE_REPLICA ? other : cur;
                            remoteNode->instruction = CSYNC_INSTRUCTION_NONE;
                            localNode->instruction = up._modtime == localNode->modtime && up._size == localNode->size ?
                                CSYNC_INSTRUCTION_UPDATE_METADATA : CSYNC_INSTRUCTION_SYNC;

                            // Update the etag and other server metadata in the journal already
                            // (We can't use a typical CSYNC_INSTRUCTION_UPDATE_METADATA because
                            // we must not store the size/modtime from the file system)
                            OCC::SyncJournalFileRecord rec;
                            if (ctx->statedb->getFileRecord(remoteNode->path, &rec)) {
                                rec._path = remoteNode->path;
                                rec._etag = remoteNode->etag;
                                rec._fileId = remoteNode->file_id;
                                rec._modtime = remoteNode->modtime;
                                rec._type = remoteNode->type;
                                rec._fileSize = remoteNode->size;
                                rec._remotePerm = remoteNode->remotePerm;
                                rec._checksumHeader = remoteNode->checksumHeader;
                                ctx->statedb->setFileRecordMetadata(rec);
                            }
                            break;
                        }
                    }

                    // SO: If there is no checksum, we can have !is_conflict here
                    // even though the files have different content! This is an
                    // intentional tradeoff. Downloading and comparing files would
                    // be technically correct in this situation but leads to too
                    // much waste.
                    // In particular this kind of NEW/NEW situation with identical
                    // sizes and mtimes pops up when the local database is lost for
                    // whatever reason.
                }
                if (ctx->current == REMOTE_REPLICA) {
                    // If the files are considered equal, only update the DB with the etag from remote
                    cur->instruction = is_conflict ? CSYNC_INSTRUCTION_CONFLICT : CSYNC_INSTRUCTION_UPDATE_METADATA;
                    other->instruction = CSYNC_INSTRUCTION_NONE;
                } else {
                    cur->instruction = CSYNC_INSTRUCTION_NONE;
                    other->instruction = is_conflict ? CSYNC_INSTRUCTION_CONFLICT : CSYNC_INSTRUCTION_UPDATE_METADATA;
                }
>>>>>>> 324033f4

                break;
                /* file on the other replica has not been modified */
            case CSYNC_INSTRUCTION_NONE:
            case CSYNC_INSTRUCTION_UPDATE_METADATA:
                if (cur->type != other->type) {
                    // If the type of the entity changed, it's like NEW, but
                    // needs to delete the other entity first.
                    cur->instruction = CSYNC_INSTRUCTION_TYPE_CHANGE;
                    other->instruction = CSYNC_INSTRUCTION_NONE;
                } else if (cur->type == ItemTypeDirectory) {
                    cur->instruction = CSYNC_INSTRUCTION_UPDATE_METADATA;
                    other->instruction = CSYNC_INSTRUCTION_NONE;
                } else {
                    if (cur->instruction != CSYNC_INSTRUCTION_NEW
                        && cur->instruction != CSYNC_INSTRUCTION_SYNC) {
                        cur->instruction = CSYNC_INSTRUCTION_SYNC;
                    }
                    other->instruction = CSYNC_INSTRUCTION_NONE;
                }
                break;
            case CSYNC_INSTRUCTION_IGNORE:
                cur->instruction = CSYNC_INSTRUCTION_IGNORE;
                break;
            default:
                break;
            }
            // Ensure we're not leaving discovery-only instructions
            // in place. This can happen, for instance, when other's
            // instruction is EVAL_RENAME because the parent dir was renamed.
            // NEW is safer than EVAL because it will end up with
            // propagation unless it's changed by something, and EVAL and
            // NEW are treated equivalently during reconcile.
            if (cur->instruction == CSYNC_INSTRUCTION_EVAL)
                cur->instruction = CSYNC_INSTRUCTION_NEW;
            break;
        case CSYNC_INSTRUCTION_NONE:
            // NONE/NONE on virtual files might become a REMOVE if the base file
            // is found in the local tree.
            if (cur->type == ItemTypeVirtualFile
                && other->instruction == CSYNC_INSTRUCTION_NONE
                && ctx->current == LOCAL_REPLICA
                && cur->path.endsWith(ctx->virtual_file_suffix)
                && ctx->local.files.findFile(cur->path.left(cur->path.size() - ctx->virtual_file_suffix.size()))) {
                cur->instruction = CSYNC_INSTRUCTION_REMOVE;
            }
            break;
        default:
            break;
        }
    }

    //hide instruction NONE messages when log level is set to debug,
    //only show these messages on log level trace
    const char *repo = ctx->current == REMOTE_REPLICA ? "server" : "client";
    if(cur->instruction ==CSYNC_INSTRUCTION_NONE)
    {
        if(cur->type == ItemTypeDirectory)
        {
            qCDebug(lcReconcile,
                      "%-30s %s dir:  %s",
                      csync_instruction_str(cur->instruction),
                      repo,
                      cur->path.constData());
        }
        else
        {
            qCDebug(lcReconcile,
                      "%-30s %s file: %s",
                      csync_instruction_str(cur->instruction),
                      repo,
                      cur->path.constData());
        }
    }
    else
    {
        if(cur->type == ItemTypeDirectory)
        {
            qCInfo(lcReconcile,
                      "%-30s %s dir:  %s",
                      csync_instruction_str(cur->instruction),
                      repo,
                      cur->path.constData());
        }
        else
        {
            qCInfo(lcReconcile,
                      "%-30s %s file: %s",
                      csync_instruction_str(cur->instruction),
                      repo,
                      cur->path.constData());
        }
    }
}

void csync_reconcile_updates(CSYNC *ctx) {
  csync_s::FileMap *tree = nullptr;

  switch (ctx->current) {
    case LOCAL_REPLICA:
      tree = &ctx->local.files;
      break;
    case REMOTE_REPLICA:
      tree = &ctx->remote.files;
      break;
    default:
      break;
  }

  for (auto &pair : *tree) {
    _csync_merge_algorithm_visitor(pair.second.get(), ctx);
  }
}

/* vim: set ts=8 sw=2 et cindent: */<|MERGE_RESOLUTION|>--- conflicted
+++ resolved
@@ -343,79 +343,8 @@
             /* file on other replica is changed or new */
             case CSYNC_INSTRUCTION_NEW:
             case CSYNC_INSTRUCTION_EVAL:
-<<<<<<< HEAD
                 // PORTED
-=======
-                if (other->type == ItemTypeDirectory &&
-                        cur->type == ItemTypeDirectory) {
-                    // Folders of the same path are always considered equals
-                    is_conflict = false;
-                } else {
-                    // If the size or mtime is different, it's definitely a conflict.
-                    is_conflict = ((other->size != cur->size) || (other->modtime != cur->modtime));
-
-                    // It could be a conflict even if size and mtime match!
-                    //
-                    // In older client versions we always treated these cases as a
-                    // non-conflict. This behavior is preserved in case the server
-                    // doesn't provide a content checksum.
-                    //
-                    // When it does have one, however, we do create a job, but the job
-                    // will compare hashes and avoid the download if possible.
-                    QByteArray remoteChecksumHeader =
-                        (ctx->current == REMOTE_REPLICA ? cur->checksumHeader : other->checksumHeader);
-                    if (!remoteChecksumHeader.isEmpty()) {
-                        is_conflict = true;
-
-                        // Do we have an UploadInfo for this?
-                        // Maybe the Upload was completed, but the connection was broken just before
-                        // we recieved the etag (Issue #5106)
-                        auto up = ctx->statedb->getUploadInfo(cur->path);
-                        if (up._valid && up._contentChecksum == remoteChecksumHeader) {
-                            // Solve the conflict into an upload, or nothing
-                            auto remoteNode = ctx->current == REMOTE_REPLICA ? cur : other;
-                            auto localNode = ctx->current == REMOTE_REPLICA ? other : cur;
-                            remoteNode->instruction = CSYNC_INSTRUCTION_NONE;
-                            localNode->instruction = up._modtime == localNode->modtime && up._size == localNode->size ?
                                 CSYNC_INSTRUCTION_UPDATE_METADATA : CSYNC_INSTRUCTION_SYNC;
-
-                            // Update the etag and other server metadata in the journal already
-                            // (We can't use a typical CSYNC_INSTRUCTION_UPDATE_METADATA because
-                            // we must not store the size/modtime from the file system)
-                            OCC::SyncJournalFileRecord rec;
-                            if (ctx->statedb->getFileRecord(remoteNode->path, &rec)) {
-                                rec._path = remoteNode->path;
-                                rec._etag = remoteNode->etag;
-                                rec._fileId = remoteNode->file_id;
-                                rec._modtime = remoteNode->modtime;
-                                rec._type = remoteNode->type;
-                                rec._fileSize = remoteNode->size;
-                                rec._remotePerm = remoteNode->remotePerm;
-                                rec._checksumHeader = remoteNode->checksumHeader;
-                                ctx->statedb->setFileRecordMetadata(rec);
-                            }
-                            break;
-                        }
-                    }
-
-                    // SO: If there is no checksum, we can have !is_conflict here
-                    // even though the files have different content! This is an
-                    // intentional tradeoff. Downloading and comparing files would
-                    // be technically correct in this situation but leads to too
-                    // much waste.
-                    // In particular this kind of NEW/NEW situation with identical
-                    // sizes and mtimes pops up when the local database is lost for
-                    // whatever reason.
-                }
-                if (ctx->current == REMOTE_REPLICA) {
-                    // If the files are considered equal, only update the DB with the etag from remote
-                    cur->instruction = is_conflict ? CSYNC_INSTRUCTION_CONFLICT : CSYNC_INSTRUCTION_UPDATE_METADATA;
-                    other->instruction = CSYNC_INSTRUCTION_NONE;
-                } else {
-                    cur->instruction = CSYNC_INSTRUCTION_NONE;
-                    other->instruction = is_conflict ? CSYNC_INSTRUCTION_CONFLICT : CSYNC_INSTRUCTION_UPDATE_METADATA;
-                }
->>>>>>> 324033f4
 
                 break;
                 /* file on the other replica has not been modified */
