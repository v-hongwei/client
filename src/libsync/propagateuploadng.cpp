--- conflicted
+++ resolved
@@ -495,22 +495,12 @@
 
     ENFORCE(_jobs.isEmpty(), "MOVE for upload even though jobs are still running");
 
-<<<<<<< HEAD
     _finished = true;
+
     // Finish with a MOVE
     QString destination = QDir::cleanPath(propagator()->account()->url().path() + QLatin1Char('/')
         + propagator()->account()->davPath() + propagator()->_remoteFolder + _item->_file);
     auto headers = PropagateUploadFileCommon::headers();
-=======
-    if (_currentChunkSize == 0) {
-        Q_ASSERT(_jobs.isEmpty()); // There should be no running job anymore
-        _finished = true;
-
-        // Finish with a MOVE
-        QString destination = QDir::cleanPath(propagator()->account()->url().path() + QLatin1Char('/')
-            + propagator()->account()->davPath() + propagator()->_remoteFolder + _item->_file);
-        auto headers = PropagateUploadFileCommon::headers();
->>>>>>> 3a335879
 
     // "If-Match applies to the source, but we are interested in comparing the etag of the destination
     auto ifMatch = headers.take("If-Match");
@@ -523,7 +513,6 @@
     headers["OC-Total-Length"] = QByteArray::number(_bytesToUpload);
     headers["OC-Total-File-Length"] = QByteArray::number(_item->_size);
 
-<<<<<<< HEAD
     QUrl source = _zsyncSupported ? Utility::concatUrlPath(chunkUrl(), "/.file.zsync") : Utility::concatUrlPath(chunkUrl(), "/.file");
 
     auto job = new MoveJob(propagator()->account(), source, destination, headers, this);
@@ -531,6 +520,7 @@
     connect(job, &MoveJob::finishedSignal, this, &PropagateUploadFileNG::slotMoveJobFinished);
     connect(job, &QObject::destroyed, this, &PropagateUploadFileCommon::slotJobDestroyed);
     propagator()->_activeJobList.append(this);
+        adjustLastJobTimeout(job, fileSize);
     job->start();
     return;
 }
@@ -545,16 +535,6 @@
     // All ranges complete!
     if (_rangesToUpload.isEmpty()) {
         doFinalMove();
-=======
-        auto job = new MoveJob(propagator()->account(), Utility::concatUrlPath(chunkUrl(), "/.file"),
-            destination, headers, this);
-        _jobs.append(job);
-        connect(job, &MoveJob::finishedSignal, this, &PropagateUploadFileNG::slotMoveJobFinished);
-        connect(job, &QObject::destroyed, this, &PropagateUploadFileCommon::slotJobDestroyed);
-        propagator()->_activeJobList.append(this);
-        adjustLastJobTimeout(job, fileSize);
-        job->start();
->>>>>>> 3a335879
         return;
     }
 
@@ -708,11 +688,7 @@
                                   << propagator()->_chunkSize << "bytes";
     }
 
-<<<<<<< HEAD
-    bool finished = _sent == _bytesToUpload;
-=======
-    _finished = _sent == _item->_size;
->>>>>>> 3a335879
+    _finished = _sent == _bytesToUpload;
 
     // Check if the file still exists
     const QString fullFilePath(propagator()->getFilePath(_item->_file));
