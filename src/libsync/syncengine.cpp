/*
 * Copyright (C) by Duncan Mac-Vicar P. <duncan@kde.org>
 * Copyright (C) by Klaas Freitag <freitag@owncloud.com>
 *
 * This program is free software; you can redistribute it and/or modify
 * it under the terms of the GNU General Public License as published by
 * the Free Software Foundation; either version 2 of the License, or
 * (at your option) any later version.
 *
 * This program is distributed in the hope that it will be useful, but
 * WITHOUT ANY WARRANTY; without even the implied warranty of MERCHANTABILITY
 * or FITNESS FOR A PARTICULAR PURPOSE. See the GNU General Public License
 * for more details.
 */

#include "syncengine.h"
#include "account.h"
#include "owncloudpropagator.h"
#include "common/syncjournaldb.h"
#include "common/syncjournalfilerecord.h"
#include "discoveryphase.h"
#include "creds/abstractcredentials.h"
#include "syncfilestatus.h"
#include "csync_exclude.h"
#include "filesystem.h"
#include "propagateremotedelete.h"
#include "propagatedownload.h"
#include "common/asserts.h"
<<<<<<< HEAD
#include "discovery.h"
=======
#include "configfile.h"
>>>>>>> 319472e1

#ifdef Q_OS_WIN
#include <windows.h>
#else
#include <unistd.h>
#endif

#include <climits>
#include <assert.h>

#include <QCoreApplication>
#include <QSslSocket>
#include <QDir>
#include <QLoggingCategory>
#include <QMutexLocker>
#include <QThread>
#include <QStringList>
#include <QTextStream>
#include <QTime>
#include <QUrl>
#include <QSslCertificate>
#include <QProcess>
#include <QElapsedTimer>
#include <qtextcodec.h>

namespace OCC {

Q_LOGGING_CATEGORY(lcEngine, "sync.engine", QtInfoMsg)

static const int s_touchedFilesMaxAgeMs = 15 * 1000;
bool SyncEngine::s_anySyncRunning = false;

qint64 SyncEngine::minimumFileAgeForUpload = 2000;

SyncEngine::SyncEngine(AccountPtr account, const QString &localPath,
    const QString &remotePath, OCC::SyncJournalDb *journal)
    : _account(account)
    , _needsUpdate(false)
    , _syncRunning(false)
    , _localPath(localPath)
    , _remotePath(remotePath)
    , _journal(journal)
    , _progressInfo(new ProgressInfo)
    , _hasNoneFiles(false)
    , _hasRemoveFile(false)
    , _hasForwardInTimeFiles(false)
    , _backInTimeFiles(0)
    , _uploadLimit(0)
    , _downloadLimit(0)
    , _anotherSyncNeeded(NoFollowUpSync)
{
    qRegisterMetaType<SyncFileItem>("SyncFileItem");
    qRegisterMetaType<SyncFileItemPtr>("SyncFileItemPtr");
    qRegisterMetaType<SyncFileItem::Status>("SyncFileItem::Status");
    qRegisterMetaType<SyncFileStatus>("SyncFileStatus");
    qRegisterMetaType<SyncFileItemVector>("SyncFileItemVector");
    qRegisterMetaType<SyncFileItem::Direction>("SyncFileItem::Direction");

    // Everything in the SyncEngine expects a trailing slash for the localPath.
    ASSERT(localPath.endsWith(QLatin1Char('/')));

    _excludedFiles.reset(new ExcludedFiles);

    _syncFileStatusTracker.reset(new SyncFileStatusTracker(this));

    _clearTouchedFilesTimer.setSingleShot(true);
    _clearTouchedFilesTimer.setInterval(30 * 1000);
    connect(&_clearTouchedFilesTimer, &QTimer::timeout, this, &SyncEngine::slotClearTouchedFiles);
}

SyncEngine::~SyncEngine()
{
    abort();
    _excludedFiles.reset();
}

/**
 * Check if the item is in the blacklist.
 * If it should not be sync'ed because of the blacklist, update the item with the error instruction
 * and proper error message, and return true.
 * If the item is not in the blacklist, or the blacklist is stale, return false.
 */
bool SyncEngine::checkErrorBlacklisting(SyncFileItem &item)
{
    if (!_journal) {
        qCCritical(lcEngine) << "Journal is undefined!";
        return false;
    }

    SyncJournalErrorBlacklistRecord entry = _journal->errorBlacklistEntry(item._file);
    item._hasBlacklistEntry = false;

    if (!entry.isValid()) {
        return false;
    }

    item._hasBlacklistEntry = true;

    // If duration has expired, it's not blacklisted anymore
    time_t now = Utility::qDateTimeToTime_t(QDateTime::currentDateTimeUtc());
    if (now >= entry._lastTryTime + entry._ignoreDuration) {
        qCInfo(lcEngine) << "blacklist entry for " << item._file << " has expired!";
        return false;
    }

    // If the file has changed locally or on the server, the blacklist
    // entry no longer applies
    if (item._direction == SyncFileItem::Up) { // check the modtime
        if (item._modtime == 0 || entry._lastTryModtime == 0) {
            return false;
        } else if (item._modtime != entry._lastTryModtime) {
            qCInfo(lcEngine) << item._file << " is blacklisted, but has changed mtime!";
            return false;
        } else if (item._renameTarget != entry._renameTarget) {
            qCInfo(lcEngine) << item._file << " is blacklisted, but rename target changed from" << entry._renameTarget;
            return false;
        }
    } else if (item._direction == SyncFileItem::Down) {
        // download, check the etag.
        if (item._etag.isEmpty() || entry._lastTryEtag.isEmpty()) {
            qCInfo(lcEngine) << item._file << "one ETag is empty, no blacklisting";
            return false;
        } else if (item._etag != entry._lastTryEtag) {
            qCInfo(lcEngine) << item._file << " is blacklisted, but has changed etag!";
            return false;
        }
    }

    int waitSeconds = entry._lastTryTime + entry._ignoreDuration - now;
    qCInfo(lcEngine) << "Item is on blacklist: " << entry._file
                     << "retries:" << entry._retryCount
                     << "for another" << waitSeconds << "s";

    // We need to indicate that we skip this file due to blacklisting
    // for reporting and for making sure we don't update the blacklist
    // entry yet.
    // Classification is this _instruction and _status
    item._instruction = CSYNC_INSTRUCTION_IGNORE;
    item._status = SyncFileItem::BlacklistedError;

    auto waitSecondsStr = Utility::durationToDescriptiveString1(1000 * waitSeconds);
    item._errorString = tr("%1 (skipped due to earlier error, trying again in %2)").arg(entry._errorString, waitSecondsStr);

    if (entry._errorCategory == SyncJournalErrorBlacklistRecord::InsufficientRemoteStorage) {
        slotInsufficientRemoteStorage();
    }

    return true;
}

static bool isFileTransferInstruction(csync_instructions_e instruction)
{
    return instruction == CSYNC_INSTRUCTION_CONFLICT
        || instruction == CSYNC_INSTRUCTION_NEW
        || instruction == CSYNC_INSTRUCTION_SYNC
        || instruction == CSYNC_INSTRUCTION_TYPE_CHANGE;
}

void SyncEngine::deleteStaleDownloadInfos(const SyncFileItemVector &syncItems)
{
    // Find all downloadinfo paths that we want to preserve.
    QSet<QString> download_file_paths;
    foreach (const SyncFileItemPtr &it, syncItems) {
        if (it->_direction == SyncFileItem::Down
            && it->_type == ItemTypeFile
            && isFileTransferInstruction(it->_instruction)) {
            download_file_paths.insert(it->_file);
        }
    }

    // Delete from journal and from filesystem.
    const QVector<SyncJournalDb::DownloadInfo> deleted_infos =
        _journal->getAndDeleteStaleDownloadInfos(download_file_paths);
    foreach (const SyncJournalDb::DownloadInfo &deleted_info, deleted_infos) {
        const QString tmppath = _propagator->getFilePath(deleted_info._tmpfile);
        qCInfo(lcEngine) << "Deleting stale temporary file: " << tmppath;
        FileSystem::remove(tmppath);
    }
}

void SyncEngine::deleteStaleUploadInfos(const SyncFileItemVector &syncItems)
{
    // Find all blacklisted paths that we want to preserve.
    QSet<QString> upload_file_paths;
    foreach (const SyncFileItemPtr &it, syncItems) {
        if (it->_direction == SyncFileItem::Up
            && it->_type == ItemTypeFile
            && isFileTransferInstruction(it->_instruction)) {
            upload_file_paths.insert(it->_file);
        }
    }

    // Delete from journal.
    auto ids = _journal->deleteStaleUploadInfos(upload_file_paths);

    // Delete the stales chunk on the server.
    if (account()->capabilities().chunkingNg()) {
        foreach (uint transferId, ids) {
            if (!transferId)
                continue; // Was not a chunked upload
            QUrl url = Utility::concatUrlPath(account()->url(), QLatin1String("remote.php/dav/uploads/") + account()->davUser() + QLatin1Char('/') + QString::number(transferId));
            (new DeleteJob(account(), url, this))->start();
        }
    }
}

void SyncEngine::deleteStaleErrorBlacklistEntries(const SyncFileItemVector &syncItems)
{
    // Find all blacklisted paths that we want to preserve.
    QSet<QString> blacklist_file_paths;
    foreach (const SyncFileItemPtr &it, syncItems) {
        if (it->_hasBlacklistEntry)
            blacklist_file_paths.insert(it->_file);
    }

    // Delete from journal.
    _journal->deleteStaleErrorBlacklistEntries(blacklist_file_paths);
}

void SyncEngine::conflictRecordMaintenance()
{
    // Remove stale conflict entries from the database
    // by checking which files still exist and removing the
    // missing ones.
    auto conflictRecordPaths = _journal->conflictRecordPaths();
    for (const auto &path : conflictRecordPaths) {
        auto fsPath = _propagator->getFilePath(QString::fromUtf8(path));
        if (!QFileInfo(fsPath).exists()) {
            _journal->deleteConflictRecord(path);
        }
    }

    // Did the sync see any conflict files that don't yet have records?
    // If so, add them now.
    //
    // This happens when the conflicts table is new or when conflict files
    // are downlaoded but the server doesn't send conflict headers.
    for (const auto &path : _seenFiles) {
        if (!Utility::isConflictFile(path))
            continue;

        auto bapath = path.toUtf8();
        if (!conflictRecordPaths.contains(bapath)) {
            ConflictRecord record;
            record.path = bapath;
            auto basePath = Utility::conflictFileBaseName(bapath);
            record.initialBasePath = basePath;

            // Determine fileid of target file
            SyncJournalFileRecord baseRecord;
            if (_journal->getFileRecord(basePath, &baseRecord) && baseRecord.isValid()) {
                record.baseFileId = baseRecord._fileId;
            }

            _journal->setConflictRecord(record);
        }
    }
}


void OCC::SyncEngine::slotItemDiscovered(const OCC::SyncFileItemPtr &item)
{
    _seenFiles.insert(item->_file);
    if (!item->_renameTarget.isEmpty()) {
        // Yes, this records both the rename renameTarget and the original so we keep both in case of a rename
        _seenFiles.insert(item->_renameTarget);
    }
    if (item->_instruction == CSYNC_INSTRUCTION_UPDATE_METADATA && !item->isDirectory()) {
        // For directories, metadata-only updates will be done after all their files are propagated.

        // Update the database now already:  New remote fileid or Etag or RemotePerm
        // Or for files that were detected as "resolved conflict".
        // Or a local inode/mtime change

        // In case of "resolved conflict": there should have been a conflict because they
        // both were new, or both had their local mtime or remote etag modified, but the
        // size and mtime is the same on the server.  This typically happens when the
        // database is removed. Nothing will be done for those files, but we still need
        // to update the database.

        // This metadata update *could* be a propagation job of its own, but since it's
        // quick to do and we don't want to create a potentially large number of
        // mini-jobs later on, we just update metadata right now.

        if (item->_direction == SyncFileItem::Down) {
            QString filePath = _localPath + item->_file;

            // If the 'W' remote permission changed, update the local filesystem
            SyncJournalFileRecord prev;
            if (_journal->getFileRecord(item->_file, &prev)
                && prev.isValid()
                && prev._remotePerm.hasPermission(RemotePermissions::CanWrite) != item->_remotePerm.hasPermission(RemotePermissions::CanWrite)) {
                const bool isReadOnly = !item->_remotePerm.isNull() && !item->_remotePerm.hasPermission(RemotePermissions::CanWrite);
                FileSystem::setFileReadOnlyWeak(filePath, isReadOnly);
            }

            _journal->setFileRecordMetadata(item->toSyncJournalFileRecordWithInode(filePath));

            // This might have changed the shared flag, so we must notify SyncFileStatusTracker for example
            emit itemCompleted(item);
        } else {
            // The local tree is walked first and doesn't have all the info from the server.
            // Update only outdated data from the disk.
            // FIXME!  I think this is no longer the case so a setFileRecordMetadata should work
            _journal->updateLocalMetadata(item->_file, item->_modtime, item->_size, item->_inode);
        }
        _hasNoneFiles = true;
        return;
    } else if (item->_instruction == CSYNC_INSTRUCTION_NONE) {
        _hasNoneFiles = true;
        if (_account->capabilities().uploadConflictFiles() && Utility::isConflictFile(item->_file)) {
            // For uploaded conflict files, files with no action performed on them should
            // be displayed: but we mustn't overwrite the instruction if something happens
            // to the file!
            item->_errorString = tr("Unresolved conflict.");
            item->_instruction = CSYNC_INSTRUCTION_IGNORE;
            item->_status = SyncFileItem::Conflict;
        }
        return;
    } else if (item->_instruction == CSYNC_INSTRUCTION_REMOVE) {
        _hasRemoveFile = true;
    } else if (item->_instruction == CSYNC_INSTRUCTION_TYPE_CHANGE
        || item->_instruction == CSYNC_INSTRUCTION_SYNC) {
        if (item->_direction == SyncFileItem::Up) {
            // An upload of an existing file means that the file was left unchanged on the server
            // This counts as a NONE for detecting if all the files on the server were changed
            _hasNoneFiles = true;
        } else if (!item->isDirectory()) {
            auto difftime = std::difftime(item->_modtime, item->_previousModtime);
            if (difftime < -3600 * 2) {
                // We are going back on time
                // We only increment if the difference is more than two hours to avoid clock skew
                // issues or DST changes. (We simply ignore files that goes in the past less than
                // two hours for the backup detection heuristics.)
                _backInTimeFiles++;
                qCWarning(lcEngine) << item->_file << "has a timestamp earlier than the local file";
            } else if (difftime > 0) {
                _hasForwardInTimeFiles = true;
            }
        }
    }

    // check for blacklisting of this item.
    // if the item is on blacklist, the instruction was set to ERROR
    checkErrorBlacklisting(*item);
    _needsUpdate = true;
    _syncItems.append(item);
    slotNewItem(item);

    if (item->isDirectory()) {
        slotFolderDiscovered(item->_etag.isEmpty(), item->_file);
    }
}

void SyncEngine::startSync()
{
    if (_journal->exists()) {
        QVector<SyncJournalDb::PollInfo> pollInfos = _journal->getPollInfos();
        if (!pollInfos.isEmpty()) {
            qCInfo(lcEngine) << "Finish Poll jobs before starting a sync";
            CleanupPollsJob *job = new CleanupPollsJob(pollInfos, _account,
                _journal, _localPath, this);
            connect(job, &CleanupPollsJob::finished, this, &SyncEngine::startSync);
            connect(job, &CleanupPollsJob::aborted, this, &SyncEngine::slotCleanPollsJobAborted);
            job->start();
            return;
        }
    }

    if (s_anySyncRunning || _syncRunning) {
        ASSERT(false);
        return;
    }

    s_anySyncRunning = true;
    _syncRunning = true;
    _anotherSyncNeeded = NoFollowUpSync;
    _clearTouchedFilesTimer.stop();

    _hasNoneFiles = false;
    _hasRemoveFile = false;
    _hasForwardInTimeFiles = false;
    _backInTimeFiles = 0;
    _seenFiles.clear();
    _temporarilyUnavailablePaths.clear();

    _progressInfo->reset();

    if (!QDir(_localPath).exists()) {
        _anotherSyncNeeded = DelayedFollowUp;
        // No _tr, it should only occur in non-mirall
        syncError("Unable to find local sync folder.");
        finalize(false);
        return;
    }

    // Check free size on disk first.
    const qint64 minFree = criticalFreeSpaceLimit();
    const qint64 freeBytes = Utility::freeDiskSpace(_localPath);
    if (freeBytes >= 0) {
        if (freeBytes < minFree) {
            qCWarning(lcEngine()) << "Too little space available at" << _localPath << ". Have"
                                  << freeBytes << "bytes and require at least" << minFree << "bytes";
            _anotherSyncNeeded = DelayedFollowUp;
            syncError(tr("Only %1 are available, need at least %2 to start",
                "Placeholders are postfixed with file sizes using Utility::octetsToString()")
                          .arg(
                              Utility::octetsToString(freeBytes),
                              Utility::octetsToString(minFree)));
            finalize(false);
            return;
        } else {
            qCInfo(lcEngine) << "There are" << freeBytes << "bytes available at" << _localPath;
        }
    } else {
        qCWarning(lcEngine) << "Could not determine free space available at" << _localPath;
    }

    _syncItems.clear();
    _needsUpdate = false;

    if (!_journal->exists()) {
        qCInfo(lcEngine) << "New sync (no sync journal exists)";
    } else {
        qCInfo(lcEngine) << "Sync with existing sync journal";
    }

    QString verStr("Using Qt ");
    verStr.append(qVersion());

    verStr.append(" SSL library ").append(QSslSocket::sslLibraryVersionString().toUtf8().data());
    verStr.append(" on ").append(Utility::platformName());
    qCInfo(lcEngine) << verStr;

    // This creates the DB if it does not exist yet.
    if (!_journal->isConnected()) {
        qCWarning(lcEngine) << "No way to create a sync journal!";
        syncError(tr("Unable to open or create the local sync database. Make sure you have write access in the sync folder."));
        finalize(false);
        return;
        // database creation error!
    }

    // Functionality like selective sync might have set up etag storage
    // filtering via avoidReadFromDbOnNextSync(). This *is* the next sync, so
    // undo the filter to allow this sync to retrieve and store the correct etags.
    _journal->clearEtagStorageFilter();

    _excludedFiles->setExcludeConflictFiles(!_account->capabilities().uploadConflictFiles());

    _lastLocalDiscoveryStyle = _localDiscoveryStyle;

    if (_syncOptions._newFilesAreVirtual && _syncOptions._virtualFileSuffix.isEmpty()) {
        syncError(tr("Using virtual files but suffix is not set"));
        finalize(false);
        return;
    }

    bool ok;
    auto selectiveSyncBlackList = _journal->getSelectiveSyncList(SyncJournalDb::SelectiveSyncBlackList, &ok);
    if (ok) {
        bool usingSelectiveSync = (!selectiveSyncBlackList.isEmpty());
        qCInfo(lcEngine) << (usingSelectiveSync ? "Using Selective Sync" : "NOT Using Selective Sync");
    } else {
        qCWarning(lcEngine) << "Could not retrieve selective sync list from DB";
        syncError(tr("Unable to read the blacklist from the local database"));
        finalize(false);
        return;
    }

    _stopWatch.start();
    _progressInfo->_status = ProgressInfo::Starting;
    emit transmissionProgress(*_progressInfo);

    qCInfo(lcEngine) << "#### Discovery start ####################################################";
    qCInfo(lcEngine) << "Server" << account()->serverVersion()
                     << (account()->isHttp2Supported() ? "Using HTTP/2" : "");
    _progressInfo->_status = ProgressInfo::Discovery;
    emit transmissionProgress(*_progressInfo);

    _discoveryPhase.reset(new DiscoveryPhase);
    _discoveryPhase->_account = _account;
    _discoveryPhase->_excludes = _excludedFiles.data();
    _discoveryPhase->_statedb = _journal;
    _discoveryPhase->_localDir = _localPath;
    _discoveryPhase->_remoteFolder = _remotePath;
    _discoveryPhase->_syncOptions = _syncOptions;
    _discoveryPhase->_selectiveSyncBlackList = selectiveSyncBlackList;
    _discoveryPhase->_selectiveSyncWhiteList = _journal->getSelectiveSyncList(SyncJournalDb::SelectiveSyncWhiteList, &ok);
    _discoveryPhase->_shouldDiscoverLocaly = [this](const QString &s) { return shouldDiscoverLocally(s); };
    if (!ok) {
        qCWarning(lcEngine) << "Unable to read selective sync list, aborting.";
        syncError(tr("Unable to read from the sync journal."));
        finalize(false);
        return;
    }

    // Check for invalid character in old server version
    QString invalidFilenamePattern = _account->capabilities().invalidFilenameRegex();
    if (invalidFilenamePattern.isNull()
        && _account->serverVersionInt() < Account::makeServerVersion(8, 1, 0)) {
        // Server versions older than 8.1 don't support some characters in filenames.
        // If the capability is not set, default to a pattern that avoids uploading
        // files with names that contain these.
        // It's important to respect the capability also for older servers -- the
        // version check doesn't make sense for custom servers.
        invalidFilenamePattern = "[\\\\:?*\"<>|]";
    }
    _discoveryPhase->_invalidFilenamePattern = invalidFilenamePattern;
    _discoveryPhase->_ignoreHiddenFiles = ignoreHiddenFiles();

    connect(_discoveryPhase.data(), &DiscoveryPhase::itemDiscovered, this, &SyncEngine::slotItemDiscovered);
    connect(_discoveryPhase.data(), &DiscoveryPhase::newBigFolder, this, &SyncEngine::newBigFolder);
    connect(_discoveryPhase.data(), &DiscoveryPhase::fatalError, this, [this](const QString &errorString) {
        syncError(errorString);
        finalize(false);
    });
    connect(_discoveryPhase.data(), &DiscoveryPhase::finished, this, &SyncEngine::slotDiscoveryJobFinished);

    auto discoveryJob = new ProcessDirectoryJob(SyncFileItemPtr(), ProcessDirectoryJob::NormalQuery, ProcessDirectoryJob::NormalQuery,
        _discoveryPhase.data(), _discoveryPhase.data());
    _discoveryPhase->startJob(discoveryJob);

    /*
     * FIXME
    if (account()->rootEtagChangesNotOnlySubFolderEtags()) {
        connect(_discoveryMainThread.data(), &DiscoveryMainThread::etag, this, &SyncEngine::slotRootEtagReceived);
    } else {
        connect(_discoveryMainThread.data(), &DiscoveryMainThread::etagConcatenation, this, &SyncEngine::slotRootEtagReceived);
    }

    */
}

void SyncEngine::slotFolderDiscovered(bool local, const QString &folder)
{
    // Don't wanna overload the UI
    if (!_lastUpdateProgressCallbackCall.isValid()) {
        _lastUpdateProgressCallbackCall.start(); // first call
    } else if (_lastUpdateProgressCallbackCall.elapsed() < 200) {
        return;
    } else {
        _lastUpdateProgressCallbackCall.start();
    }

    if (local) {
        _progressInfo->_currentDiscoveredLocalFolder = folder;
        _progressInfo->_currentDiscoveredRemoteFolder.clear();
    } else {
        _progressInfo->_currentDiscoveredRemoteFolder = folder;
        _progressInfo->_currentDiscoveredLocalFolder.clear();
    }
    emit transmissionProgress(*_progressInfo);
}

void SyncEngine::slotRootEtagReceived(const QString &e)
{
    if (_remoteRootEtag.isEmpty()) {
        qCDebug(lcEngine) << "Root etag:" << e;
        _remoteRootEtag = e;
        emit rootEtag(_remoteRootEtag);
    }
}

void SyncEngine::slotNewItem(const SyncFileItemPtr &item)
{
    _progressInfo->adjustTotalsForFile(*item);
}

void SyncEngine::slotDiscoveryJobFinished()
{
    qCInfo(lcEngine) << "#### Discovery end #################################################### " << _stopWatch.addLapTime(QLatin1String("Discovery Finished")) << "ms";

    // Sanity check
    if (!_journal->isConnected()) {
        qCWarning(lcEngine) << "Bailing out, DB failure";
        syncError(tr("Cannot open the sync journal"));
        finalize(false);
        return;
    } else {
        // Commits a possibly existing (should not though) transaction and starts a new one for the propagate phase
        _journal->commitIfNeededAndStartNewTransaction("Post discovery");
    }

    _progressInfo->_currentDiscoveredRemoteFolder.clear();
    _progressInfo->_currentDiscoveredLocalFolder.clear();
    _progressInfo->_status = ProgressInfo::Reconcile;
    emit transmissionProgress(*_progressInfo);

    //    qCInfo(lcEngine) << "Permissions of the root folder: " << _csync_ctx->remote.root_perms.toString();

    if (!_hasNoneFiles && _hasRemoveFile) {
        qCInfo(lcEngine) << "All the files are going to be changed, asking the user";
        bool cancel = false;
        int side = 0; // > 0 means more deleted on the server.  < 0 means more deleted on the client
        foreach (const auto &it, _syncItems) {
            if (it->_instruction == CSYNC_INSTRUCTION_REMOVE) {
                side += it->_direction == SyncFileItem::Down ? 1 : -1;
            }
        }
        emit aboutToRemoveAllFiles(side >= 0 ? SyncFileItem::Down : SyncFileItem::Up, &cancel);
        if (cancel) {
            qCInfo(lcEngine) << "User aborted sync";
            finalize(false);
            return;
        }
    }

    auto databaseFingerprint = _journal->dataFingerprint();
    // If databaseFingerprint is empty, this means that there was no information in the database
    // (for example, upgrading from a previous version, or first sync, or server not supporting fingerprint)
    if (!databaseFingerprint.isEmpty() && _discoveryPhase
        && _discoveryPhase->_dataFingerprint != databaseFingerprint) {
        qCInfo(lcEngine) << "data fingerprint changed, assume restore from backup" << databaseFingerprint << _discoveryPhase->_dataFingerprint;
        restoreOldFiles(_syncItems);
    }

    // Sort items per destination
    std::sort(_syncItems.begin(), _syncItems.end());

    _localDiscoveryPaths.clear();

    // To announce the beginning of the sync
    emit aboutToPropagate(_syncItems);

    // it's important to do this before ProgressInfo::start(), to announce start of new sync
    _progressInfo->_status = ProgressInfo::Propagation;
    emit transmissionProgress(*_progressInfo);
    _progressInfo->startEstimateUpdates();

    // post update phase script: allow to tweak stuff by a custom script in debug mode.
    if (!qEnvironmentVariableIsEmpty("OWNCLOUD_POST_UPDATE_SCRIPT")) {
#ifndef NDEBUG
        QString script = qgetenv("OWNCLOUD_POST_UPDATE_SCRIPT");

        qCDebug(lcEngine) << "Post Update Script: " << script;
        QProcess::execute(script.toUtf8());
#else
        qCWarning(lcEngine) << "**** Attention: POST_UPDATE_SCRIPT installed, but not executed because compiled with NDEBUG";
#endif
    }

    // do a database commit
    _journal->commit("post treewalk");

    _propagator = QSharedPointer<OwncloudPropagator>(
        new OwncloudPropagator(_account, _localPath, _remotePath, _journal));
    _propagator->setSyncOptions(_syncOptions);
    connect(_propagator.data(), &OwncloudPropagator::itemCompleted,
        this, &SyncEngine::slotItemCompleted);
    connect(_propagator.data(), &OwncloudPropagator::progress,
        this, &SyncEngine::slotProgress);
    connect(_propagator.data(), &OwncloudPropagator::updateFileTotal,
        this, &SyncEngine::updateFileTotal);
    connect(_propagator.data(), &OwncloudPropagator::finished, this, &SyncEngine::slotFinished, Qt::QueuedConnection);
    connect(_propagator.data(), &OwncloudPropagator::seenLockedFile, this, &SyncEngine::seenLockedFile);
    connect(_propagator.data(), &OwncloudPropagator::touchedFile, this, &SyncEngine::slotAddTouchedFile);
    connect(_propagator.data(), &OwncloudPropagator::insufficientLocalStorage, this, &SyncEngine::slotInsufficientLocalStorage);
    connect(_propagator.data(), &OwncloudPropagator::insufficientRemoteStorage, this, &SyncEngine::slotInsufficientRemoteStorage);
    connect(_propagator.data(), &OwncloudPropagator::newItem, this, &SyncEngine::slotNewItem);

    // apply the network limits to the propagator
    setNetworkLimits(_uploadLimit, _downloadLimit);

    deleteStaleDownloadInfos(_syncItems);
    deleteStaleUploadInfos(_syncItems);
    deleteStaleErrorBlacklistEntries(_syncItems);
    _journal->commit("post stale entry removal");

    // Emit the started signal only after the propagator has been set up.
    if (_needsUpdate)
        emit(started());

    _propagator->start(_syncItems);
    _syncItems.clear();

    qCInfo(lcEngine) << "#### Post-Reconcile end #################################################### " << _stopWatch.addLapTime(QLatin1String("Post-Reconcile Finished")) << "ms";
}

void SyncEngine::slotCleanPollsJobAborted(const QString &error)
{
    syncError(error);
    finalize(false);
}

void SyncEngine::setNetworkLimits(int upload, int download)
{
    _uploadLimit = upload;
    _downloadLimit = download;

    if (!_propagator)
        return;

    _propagator->_uploadLimit = upload;
    _propagator->_downloadLimit = download;

    int propDownloadLimit = _propagator->_downloadLimit.load();
    int propUploadLimit = _propagator->_uploadLimit.load();

    if (propDownloadLimit != 0 || propUploadLimit != 0) {
        qCInfo(lcEngine) << "Network Limits (down/up) " << propDownloadLimit << propUploadLimit;
    }
}

void SyncEngine::slotItemCompleted(const SyncFileItemPtr &item)
{
    _progressInfo->setProgressComplete(*item);

    if (item->_status == SyncFileItem::FatalError) {
        syncError(item->_errorString);
    }

    emit transmissionProgress(*_progressInfo);
    emit itemCompleted(item);
}

void SyncEngine::slotFinished(bool success)
{
    if (_propagator->_anotherSyncNeeded && _anotherSyncNeeded == NoFollowUpSync) {
        _anotherSyncNeeded = ImmediateFollowUp;
    }

    if (success && _discoveryPhase) {
        _journal->setDataFingerprint(_discoveryPhase->_dataFingerprint);
    }

    if (success && !_journal->postSyncCleanup(_seenFiles, _temporarilyUnavailablePaths)) {
        qCDebug(lcEngine) << "Cleaning of synced ";
    }

    conflictRecordMaintenance();

    _journal->commit("All Finished.", false);

    // Send final progress information even if no
    // files needed propagation, but clear the lastCompletedItem
    // so we don't count this twice (like Recent Files)
    _progressInfo->_lastCompletedItem = SyncFileItem();
    _progressInfo->_status = ProgressInfo::Done;
    emit transmissionProgress(*_progressInfo);

    finalize(success);
}

void SyncEngine::finalize(bool success)
{
    _journal->close();

    qCInfo(lcEngine) << "Sync run took " << _stopWatch.addLapTime(QLatin1String("Sync Finished")) << "ms";
    _stopWatch.stop();

    s_anySyncRunning = false;
    _syncRunning = false;
    emit finished(success);

    // Delete the propagator only after emitting the signal.
    _propagator.clear();
    _seenFiles.clear();
    _temporarilyUnavailablePaths.clear();
    _uniqueErrors.clear();
    _localDiscoveryPaths.clear();
    _localDiscoveryStyle = LocalDiscoveryStyle::FilesystemOnly;

    _clearTouchedFilesTimer.start();
}

void SyncEngine::slotProgress(const SyncFileItem &item, quint64 current)
{
    _progressInfo->setProgressItem(item, current);
    emit transmissionProgress(*_progressInfo);
}

<<<<<<< HEAD
=======
void SyncEngine::updateFileTotal(const SyncFileItem &item, quint64 newSize)
{
    _progressInfo->updateTotalsForFile(item, newSize);
    emit transmissionProgress(*_progressInfo);
}

/* Given a path on the remote, give the path as it is when the rename is done */
QString SyncEngine::adjustRenamedPath(const QString &original)
{
    int slashPos = original.size();
    while ((slashPos = original.lastIndexOf('/', slashPos - 1)) > 0) {
        QHash<QString, QString>::const_iterator it = _renamedFolders.constFind(original.left(slashPos));
        if (it != _renamedFolders.constEnd()) {
            // This is a band-aid fix for a specific problem:
            // See issue #6694: "hierarchy inversion" and discussion in PR #6695.
            // There's a larger unfixed issue here, see testInvertFolderHierarchy().
            auto original_it = _renamedFolders.constFind(original);
            if (original_it != _renamedFolders.constEnd() && it->startsWith(*original_it)) {
                return original;
            }

            return *it + original.mid(slashPos);
        }
    }
    return original;
}

/**
 *
 * Make sure that we are allowed to do what we do by checking the permissions and the selective sync list
 *
 */
void SyncEngine::checkForPermission(SyncFileItemVector &syncItems)
{
    bool selectiveListOk;
    auto selectiveSyncBlackList = _journal->getSelectiveSyncList(SyncJournalDb::SelectiveSyncBlackList, &selectiveListOk);
    std::sort(selectiveSyncBlackList.begin(), selectiveSyncBlackList.end());
    SyncFileItemPtr needle;

    for (SyncFileItemVector::iterator it = syncItems.begin(); it != syncItems.end(); ++it) {
        if ((*it)->_direction != SyncFileItem::Up
            || !isFileModifyingInstruction((*it)->_instruction)) {
            // Currently we only check server-side permissions
            continue;
        }

        // Do not propagate anything in the server if it is in the selective sync blacklist
        const QString path = (*it)->destination() + QLatin1Char('/');

        // if reading the selective sync list from db failed, lets ignore all rather than nothing.
        if (!selectiveListOk || std::binary_search(selectiveSyncBlackList.constBegin(), selectiveSyncBlackList.constEnd(),
                                    path)) {
            (*it)->_instruction = CSYNC_INSTRUCTION_IGNORE;
            (*it)->_status = SyncFileItem::FileIgnored;
            (*it)->_errorString = tr("Ignored because of the \"choose what to sync\" blacklist");

            if ((*it)->isDirectory()) {
                auto it_base = it;
                for (SyncFileItemVector::iterator it_next = it + 1; it_next != syncItems.end() && (*it_next)->_file.startsWith(path); ++it_next) {
                    it = it_next;
                    // We want to ignore almost all instructions for items inside selective-sync excluded folders.
                    //The exception are DOWN/REMOVE actions that remove local files and folders that are
                    //guaranteed to be up-to-date with their server copies.
                    if ((*it)->_direction == SyncFileItem::Down && (*it)->_instruction == CSYNC_INSTRUCTION_REMOVE) {
                        // We need to keep the "delete" items. So we need to un-ignore parent directories
                        QString parentDir = (*it)->_file;
                        do {
                            parentDir = QFileInfo(parentDir).path();
                            if (parentDir.isEmpty() || !parentDir.startsWith((*it_base)->destination())) {
                                break;
                            }
                            // Find the parent directory in the syncItems vector. Since the vector
                            // is sorted we can use a lower_bound, but we need a fake
                            // SyncFileItemPtr needle to compare against
                            if (!needle)
                                needle = SyncFileItemPtr::create();
                            needle->_file = parentDir;
                            auto parent_it = std::lower_bound(it_base, it, needle);
                            if (parent_it == syncItems.end() || (*parent_it)->destination() != parentDir) {
                                break;
                            }
                            ASSERT((*parent_it)->isDirectory());
                            if ((*parent_it)->_instruction != CSYNC_INSTRUCTION_IGNORE) {
                                break; // already changed
                            }
                            (*parent_it)->_instruction = CSYNC_INSTRUCTION_UPDATE_METADATA;
                            (*parent_it)->_status = SyncFileItem::NoStatus;
                            (*parent_it)->_errorString.clear();

                        } while (true);
                        continue;
                    }
                    (*it)->_instruction = CSYNC_INSTRUCTION_IGNORE;
                    (*it)->_status = SyncFileItem::FileIgnored;
                    (*it)->_errorString = tr("Ignored because of the \"choose what to sync\" blacklist");
                }
            }
            continue;
        }

        switch ((*it)->_instruction) {
        case CSYNC_INSTRUCTION_TYPE_CHANGE:
        case CSYNC_INSTRUCTION_NEW: {
            int slashPos = (*it)->_file.lastIndexOf('/');
            QString parentDir = slashPos <= 0 ? "" : (*it)->_file.mid(0, slashPos);
            const auto perms = getPermissions(parentDir);
            if (perms.isNull()) {
                // No permissions set
                break;
            } else if ((*it)->isDirectory() && !perms.hasPermission(RemotePermissions::CanAddSubDirectories)) {
                qCWarning(lcEngine) << "checkForPermission: ERROR" << (*it)->_file;
                (*it)->_instruction = CSYNC_INSTRUCTION_ERROR;
                (*it)->_status = SyncFileItem::NormalError;
                (*it)->_errorString = tr("Not allowed because you don't have permission to add subfolders to that folder");

                for (SyncFileItemVector::iterator it_next = it + 1; it_next != syncItems.end() && (*it_next)->destination().startsWith(path); ++it_next) {
                    it = it_next;
                    if ((*it)->_instruction == CSYNC_INSTRUCTION_RENAME) {
                        // The file was most likely moved in this directory.
                        // If the file was read only or could not be moved or removed, it should
                        // be restored. Do that in the next sync by not considering as a rename
                        // but delete and upload. It will then be restored if needed.
                        _journal->avoidRenamesOnNextSync((*it)->_file);
                        _anotherSyncNeeded = ImmediateFollowUp;
                        qCWarning(lcEngine) << "Moving of " << (*it)->_file << " canceled because no permission to add parent folder";
                    }
                    (*it)->_instruction = CSYNC_INSTRUCTION_ERROR;
                    (*it)->_status = SyncFileItem::SoftError;
                    (*it)->_errorString = tr("Not allowed because you don't have permission to add parent folder");
                }

            } else if (!(*it)->isDirectory() && !perms.hasPermission(RemotePermissions::CanAddFile)) {
                qCWarning(lcEngine) << "checkForPermission: ERROR" << (*it)->_file;
                (*it)->_instruction = CSYNC_INSTRUCTION_ERROR;
                (*it)->_status = SyncFileItem::NormalError;
                (*it)->_errorString = tr("Not allowed because you don't have permission to add files in that folder");
            }
            break;
        }
        case CSYNC_INSTRUCTION_SYNC: {
            const auto perms = getPermissions((*it)->_file);
            if (perms.isNull()) {
                // No permissions set
                break;
            }
            if (!perms.hasPermission(RemotePermissions::CanWrite)) {
                qCWarning(lcEngine) << "checkForPermission: RESTORING" << (*it)->_file;
                (*it)->_instruction = CSYNC_INSTRUCTION_CONFLICT;
                (*it)->_direction = SyncFileItem::Down;
                (*it)->_isRestoration = true;
                // Take the things to write to the db from the "other" node (i.e: info from server).
                // Do a lookup into the csync remote tree to get the metadata we need to restore.
                ASSERT(_csync_ctx->status != CSYNC_STATUS_INIT);
                auto csyncIt = _csync_ctx->remote.files.find((*it)->_file.toUtf8());
                if (csyncIt != _csync_ctx->remote.files.end()) {
                    (*it)->_modtime = csyncIt->second->modtime;
                    (*it)->_size = csyncIt->second->size;
                    (*it)->_fileId = csyncIt->second->file_id;
                    (*it)->_etag = csyncIt->second->etag;
                }
                (*it)->_errorString = tr("Not allowed to upload this file because it is read-only on the server, restoring");
                continue;
            }
            break;
        }
        case CSYNC_INSTRUCTION_REMOVE: {
            const auto perms = getPermissions((*it)->_file);
            if (perms.isNull()) {
                // No permissions set
                break;
            }
            if (!perms.hasPermission(RemotePermissions::CanDelete)) {
                qCWarning(lcEngine) << "checkForPermission: RESTORING" << (*it)->_file;
                (*it)->_instruction = CSYNC_INSTRUCTION_NEW;
                (*it)->_direction = SyncFileItem::Down;
                (*it)->_isRestoration = true;
                (*it)->_errorString = tr("Not allowed to remove, restoring");

                if ((*it)->isDirectory()) {
                    // restore all sub items
                    for (SyncFileItemVector::iterator it_next = it + 1;
                         it_next != syncItems.end() && (*it_next)->_file.startsWith(path); ++it_next) {
                        it = it_next;

                        if ((*it)->_instruction != CSYNC_INSTRUCTION_REMOVE) {
                            qCWarning(lcEngine) << "non-removed job within a removed folder"
                                                << (*it)->_file << (*it)->_instruction;
                            continue;
                        }

                        qCWarning(lcEngine) << "checkForPermission: RESTORING" << (*it)->_file;

                        (*it)->_instruction = CSYNC_INSTRUCTION_NEW;
                        (*it)->_direction = SyncFileItem::Down;
                        (*it)->_isRestoration = true;
                        (*it)->_errorString = tr("Not allowed to remove, restoring");
                    }
                }
            } else if (perms.hasPermission(RemotePermissions::IsShared)
                && perms.hasPermission(RemotePermissions::CanDelete)) {
                // this is a top level shared dir which can be removed to unshare it,
                // regardless if it is a read only share or not.
                // To avoid that we try to restore files underneath this dir which have
                // not delete permission we fast forward the iterator and leave the
                // delete jobs intact. It is not physically tried to remove this files
                // underneath, propagator sees that.
                if ((*it)->isDirectory()) {
                    // put a more descriptive message if a top level share dir really is removed.
                    if (it == syncItems.begin() || !(path.startsWith((*(it - 1))->_file))) {
                        (*it)->_errorString = tr("Local files and share folder removed.");
                    }

                    for (SyncFileItemVector::iterator it_next = it + 1;
                         it_next != syncItems.end() && (*it_next)->_file.startsWith(path); ++it_next) {
                        it = it_next;
                    }
                }
            }
            break;
        }

        case CSYNC_INSTRUCTION_RENAME: {
            int slashPos = (*it)->_renameTarget.lastIndexOf('/');
            const QString parentDir = slashPos <= 0 ? "" : (*it)->_renameTarget.mid(0, slashPos);
            const auto destPerms = getPermissions(parentDir);
            const auto filePerms = getPermissions((*it)->_file);

            //true when it is just a rename in the same directory. (not a move)
            bool isRename = (*it)->_file.startsWith(parentDir) && (*it)->_file.lastIndexOf('/') == slashPos;


            // Check if we are allowed to move to the destination.
            bool destinationOK = true;
            if (isRename || destPerms.isNull()) {
                // no need to check for the destination dir permission
                destinationOK = true;
            } else if ((*it)->isDirectory() && !destPerms.hasPermission(RemotePermissions::CanAddSubDirectories)) {
                destinationOK = false;
            } else if (!(*it)->isDirectory() && !destPerms.hasPermission(RemotePermissions::CanAddFile)) {
                destinationOK = false;
            }

            // check if we are allowed to move from the source
            bool sourceOK = true;
            if (!filePerms.isNull()
                && ((isRename && !filePerms.hasPermission(RemotePermissions::CanRename))
                       || (!isRename && !filePerms.hasPermission(RemotePermissions::CanMove)))) {
                // We are not allowed to move or rename this file
                sourceOK = false;

                if (filePerms.hasPermission(RemotePermissions::CanDelete) && destinationOK) {
                    // but we are allowed to delete it
                    // TODO!  simulate delete & upload
                }
            }

#ifdef OWNCLOUD_RESTORE_RENAME /* We don't like the idea of renaming behind user's back, as the user may be working with the files */
            if (!sourceOK && (!destinationOK || isRename)
                // (not for directory because that's more complicated with the contents that needs to be adjusted)
                && !(*it)->isDirectory()) {
                // Both the source and the destination won't allow move.  Move back to the original
                std::swap((*it)->_file, (*it)->_renameTarget);
                (*it)->_direction = SyncFileItem::Down;
                (*it)->_errorString = tr("Move not allowed, item restored");
                (*it)->_isRestoration = true;
                qCWarning(lcEngine) << "checkForPermission: MOVING BACK" << (*it)->_file;
                // in case something does wrong, we will not do it next time
                _journal->avoidRenamesOnNextSync((*it)->_file);
            } else
#endif
                if (!sourceOK || !destinationOK) {
                // One of them is not possible, just throw an error
                (*it)->_instruction = CSYNC_INSTRUCTION_ERROR;
                (*it)->_status = SyncFileItem::NormalError;
                const QString errorString = tr("Move not allowed because %1 is read-only").arg(sourceOK ? tr("the destination") : tr("the source"));
                (*it)->_errorString = errorString;

                qCWarning(lcEngine) << "checkForPermission: ERROR MOVING" << (*it)->_file << errorString;

                // Avoid a rename on next sync:
                // TODO:  do the resolution now already so we don't need two sync
                //  At this point we would need to go back to the propagate phase on both remote to take
                //  the decision.
                _journal->avoidRenamesOnNextSync((*it)->_file);
                _anotherSyncNeeded = ImmediateFollowUp;


                if ((*it)->isDirectory()) {
                    for (SyncFileItemVector::iterator it_next = it + 1;
                         it_next != syncItems.end() && (*it_next)->destination().startsWith(path); ++it_next) {
                        it = it_next;
                        (*it)->_instruction = CSYNC_INSTRUCTION_ERROR;
                        (*it)->_status = SyncFileItem::NormalError;
                        (*it)->_errorString = errorString;
                        qCWarning(lcEngine) << "checkForPermission: ERROR MOVING" << (*it)->_file;
                    }
                }
            }
            break;
        }
        default:
            break;
        }
    }
}

RemotePermissions SyncEngine::getPermissions(const QString &file) const
{
    // Fetch from the csync context while we still have it.
    ASSERT(_csync_ctx->status != CSYNC_STATUS_INIT);

    if (file == QLatin1String(""))
        return _csync_ctx->remote.root_perms;

    auto it = _csync_ctx->remote.files.find(file.toUtf8());
    if (it != _csync_ctx->remote.files.end()) {
        return it->second->remotePerm;
    }
    return RemotePermissions();
}

>>>>>>> 319472e1
void SyncEngine::restoreOldFiles(SyncFileItemVector &syncItems)
{
    /* When the server is trying to send us lots of file in the past, this means that a backup
       was restored in the server.  In that case, we should not simply overwrite the newer file
       on the file system with the older file from the backup on the server. Instead, we will
       upload the client file. But we still downloaded the old file in a conflict file just in case
    */

    for (auto it = syncItems.begin(); it != syncItems.end(); ++it) {
        if ((*it)->_direction != SyncFileItem::Down)
            continue;

        switch ((*it)->_instruction) {
        case CSYNC_INSTRUCTION_SYNC:
            qCWarning(lcEngine) << "restoreOldFiles: RESTORING" << (*it)->_file;
            (*it)->_instruction = CSYNC_INSTRUCTION_CONFLICT;
            break;
        case CSYNC_INSTRUCTION_REMOVE:
            qCWarning(lcEngine) << "restoreOldFiles: RESTORING" << (*it)->_file;
            (*it)->_instruction = CSYNC_INSTRUCTION_NEW;
            (*it)->_direction = SyncFileItem::Up;
            break;
        case CSYNC_INSTRUCTION_RENAME:
        case CSYNC_INSTRUCTION_NEW:
            // Ideally we should try to revert the rename or remove, but this would be dangerous
            // without re-doing the reconcile phase.  So just let it happen.
            break;
        default:
            break;
        }
    }
}

void SyncEngine::slotAddTouchedFile(const QString &fn)
{
    QElapsedTimer now;
    now.start();
    QString file = QDir::cleanPath(fn);

    // Iterate from the oldest and remove anything older than 15 seconds.
    while (true) {
        auto first = _touchedFiles.begin();
        if (first == _touchedFiles.end())
            break;
        // Compare to our new QElapsedTimer instead of using elapsed().
        // This avoids querying the current time from the OS for every loop.
        if (now.msecsSinceReference() - first.key().msecsSinceReference() <= s_touchedFilesMaxAgeMs) {
            // We found the first path younger than 15 second, keep the rest.
            break;
        }

        _touchedFiles.erase(first);
    }

    // This should be the largest QElapsedTimer yet, use constEnd() as hint.
    _touchedFiles.insert(_touchedFiles.constEnd(), now, file);
}

void SyncEngine::slotClearTouchedFiles()
{
    _touchedFiles.clear();
}

bool SyncEngine::wasFileTouched(const QString &fn) const
{
    // Start from the end (most recent) and look for our path. Check the time just in case.
    auto begin = _touchedFiles.constBegin();
    for (auto it = _touchedFiles.constEnd(); it != begin; --it) {
        if ((it-1).value() == fn)
            return (it-1).key().elapsed() <= s_touchedFilesMaxAgeMs;
    }
    return false;
}

AccountPtr SyncEngine::account() const
{
    return _account;
}

void SyncEngine::setLocalDiscoveryOptions(LocalDiscoveryStyle style, std::set<QString> paths)
{
    _localDiscoveryStyle = style;
    _localDiscoveryPaths = std::move(paths);
}

bool SyncEngine::shouldDiscoverLocally(const QString &path) const
{
    if (_localDiscoveryStyle == LocalDiscoveryStyle::FilesystemOnly)
        return true;

    auto it = _localDiscoveryPaths.lower_bound(path);
    if (it == _localDiscoveryPaths.end() || !it->startsWith(path))
        return false;

    // maybe an exact match or an empty path?
    if (it->size() == path.size() || path.isEmpty())
        return true;

    // check for a prefix + / match
    forever {
        if (it->size() > path.size() && it->at(path.size()) == '/')
            return true;
        ++it;
        if (it == _localDiscoveryPaths.end() || !it->startsWith(path))
            return false;
    }
    return false;
}

void SyncEngine::abort()
{
    if (_propagator)
        qCInfo(lcEngine) << "Aborting sync";

    // Aborts the discovery phase job
    if (_discoveryPhase) {
        // Should take care to delete all children jobs
        _discoveryPhase.take()->deleteLater();
    }
    // For the propagator
    if (_propagator) {
        _propagator->abort();
    }
}

void SyncEngine::slotSummaryError(const QString &message)
{
    if (_uniqueErrors.contains(message))
        return;

    _uniqueErrors.insert(message);
    emit syncError(message, ErrorCategory::Normal);
}

void SyncEngine::slotInsufficientLocalStorage()
{
    slotSummaryError(
        tr("Disk space is low: Downloads that would reduce free space "
           "below %1 were skipped.")
            .arg(Utility::octetsToString(freeSpaceLimit())));
}

void SyncEngine::slotInsufficientRemoteStorage()
{
    auto msg = tr("There is insufficient space available on the server for some uploads.");
    if (_uniqueErrors.contains(msg))
        return;

    _uniqueErrors.insert(msg);
    emit syncError(msg, ErrorCategory::InsufficientRemoteStorage);
}

} // namespace OCC<|MERGE_RESOLUTION|>--- conflicted
+++ resolved
@@ -26,11 +26,7 @@
 #include "propagateremotedelete.h"
 #include "propagatedownload.h"
 #include "common/asserts.h"
-<<<<<<< HEAD
 #include "discovery.h"
-=======
-#include "configfile.h"
->>>>>>> 319472e1
 
 #ifdef Q_OS_WIN
 #include <windows.h>
@@ -803,330 +799,11 @@
     emit transmissionProgress(*_progressInfo);
 }
 
-<<<<<<< HEAD
-=======
 void SyncEngine::updateFileTotal(const SyncFileItem &item, quint64 newSize)
 {
     _progressInfo->updateTotalsForFile(item, newSize);
     emit transmissionProgress(*_progressInfo);
 }
-
-/* Given a path on the remote, give the path as it is when the rename is done */
-QString SyncEngine::adjustRenamedPath(const QString &original)
-{
-    int slashPos = original.size();
-    while ((slashPos = original.lastIndexOf('/', slashPos - 1)) > 0) {
-        QHash<QString, QString>::const_iterator it = _renamedFolders.constFind(original.left(slashPos));
-        if (it != _renamedFolders.constEnd()) {
-            // This is a band-aid fix for a specific problem:
-            // See issue #6694: "hierarchy inversion" and discussion in PR #6695.
-            // There's a larger unfixed issue here, see testInvertFolderHierarchy().
-            auto original_it = _renamedFolders.constFind(original);
-            if (original_it != _renamedFolders.constEnd() && it->startsWith(*original_it)) {
-                return original;
-            }
-
-            return *it + original.mid(slashPos);
-        }
-    }
-    return original;
-}
-
-/**
- *
- * Make sure that we are allowed to do what we do by checking the permissions and the selective sync list
- *
- */
-void SyncEngine::checkForPermission(SyncFileItemVector &syncItems)
-{
-    bool selectiveListOk;
-    auto selectiveSyncBlackList = _journal->getSelectiveSyncList(SyncJournalDb::SelectiveSyncBlackList, &selectiveListOk);
-    std::sort(selectiveSyncBlackList.begin(), selectiveSyncBlackList.end());
-    SyncFileItemPtr needle;
-
-    for (SyncFileItemVector::iterator it = syncItems.begin(); it != syncItems.end(); ++it) {
-        if ((*it)->_direction != SyncFileItem::Up
-            || !isFileModifyingInstruction((*it)->_instruction)) {
-            // Currently we only check server-side permissions
-            continue;
-        }
-
-        // Do not propagate anything in the server if it is in the selective sync blacklist
-        const QString path = (*it)->destination() + QLatin1Char('/');
-
-        // if reading the selective sync list from db failed, lets ignore all rather than nothing.
-        if (!selectiveListOk || std::binary_search(selectiveSyncBlackList.constBegin(), selectiveSyncBlackList.constEnd(),
-                                    path)) {
-            (*it)->_instruction = CSYNC_INSTRUCTION_IGNORE;
-            (*it)->_status = SyncFileItem::FileIgnored;
-            (*it)->_errorString = tr("Ignored because of the \"choose what to sync\" blacklist");
-
-            if ((*it)->isDirectory()) {
-                auto it_base = it;
-                for (SyncFileItemVector::iterator it_next = it + 1; it_next != syncItems.end() && (*it_next)->_file.startsWith(path); ++it_next) {
-                    it = it_next;
-                    // We want to ignore almost all instructions for items inside selective-sync excluded folders.
-                    //The exception are DOWN/REMOVE actions that remove local files and folders that are
-                    //guaranteed to be up-to-date with their server copies.
-                    if ((*it)->_direction == SyncFileItem::Down && (*it)->_instruction == CSYNC_INSTRUCTION_REMOVE) {
-                        // We need to keep the "delete" items. So we need to un-ignore parent directories
-                        QString parentDir = (*it)->_file;
-                        do {
-                            parentDir = QFileInfo(parentDir).path();
-                            if (parentDir.isEmpty() || !parentDir.startsWith((*it_base)->destination())) {
-                                break;
-                            }
-                            // Find the parent directory in the syncItems vector. Since the vector
-                            // is sorted we can use a lower_bound, but we need a fake
-                            // SyncFileItemPtr needle to compare against
-                            if (!needle)
-                                needle = SyncFileItemPtr::create();
-                            needle->_file = parentDir;
-                            auto parent_it = std::lower_bound(it_base, it, needle);
-                            if (parent_it == syncItems.end() || (*parent_it)->destination() != parentDir) {
-                                break;
-                            }
-                            ASSERT((*parent_it)->isDirectory());
-                            if ((*parent_it)->_instruction != CSYNC_INSTRUCTION_IGNORE) {
-                                break; // already changed
-                            }
-                            (*parent_it)->_instruction = CSYNC_INSTRUCTION_UPDATE_METADATA;
-                            (*parent_it)->_status = SyncFileItem::NoStatus;
-                            (*parent_it)->_errorString.clear();
-
-                        } while (true);
-                        continue;
-                    }
-                    (*it)->_instruction = CSYNC_INSTRUCTION_IGNORE;
-                    (*it)->_status = SyncFileItem::FileIgnored;
-                    (*it)->_errorString = tr("Ignored because of the \"choose what to sync\" blacklist");
-                }
-            }
-            continue;
-        }
-
-        switch ((*it)->_instruction) {
-        case CSYNC_INSTRUCTION_TYPE_CHANGE:
-        case CSYNC_INSTRUCTION_NEW: {
-            int slashPos = (*it)->_file.lastIndexOf('/');
-            QString parentDir = slashPos <= 0 ? "" : (*it)->_file.mid(0, slashPos);
-            const auto perms = getPermissions(parentDir);
-            if (perms.isNull()) {
-                // No permissions set
-                break;
-            } else if ((*it)->isDirectory() && !perms.hasPermission(RemotePermissions::CanAddSubDirectories)) {
-                qCWarning(lcEngine) << "checkForPermission: ERROR" << (*it)->_file;
-                (*it)->_instruction = CSYNC_INSTRUCTION_ERROR;
-                (*it)->_status = SyncFileItem::NormalError;
-                (*it)->_errorString = tr("Not allowed because you don't have permission to add subfolders to that folder");
-
-                for (SyncFileItemVector::iterator it_next = it + 1; it_next != syncItems.end() && (*it_next)->destination().startsWith(path); ++it_next) {
-                    it = it_next;
-                    if ((*it)->_instruction == CSYNC_INSTRUCTION_RENAME) {
-                        // The file was most likely moved in this directory.
-                        // If the file was read only or could not be moved or removed, it should
-                        // be restored. Do that in the next sync by not considering as a rename
-                        // but delete and upload. It will then be restored if needed.
-                        _journal->avoidRenamesOnNextSync((*it)->_file);
-                        _anotherSyncNeeded = ImmediateFollowUp;
-                        qCWarning(lcEngine) << "Moving of " << (*it)->_file << " canceled because no permission to add parent folder";
-                    }
-                    (*it)->_instruction = CSYNC_INSTRUCTION_ERROR;
-                    (*it)->_status = SyncFileItem::SoftError;
-                    (*it)->_errorString = tr("Not allowed because you don't have permission to add parent folder");
-                }
-
-            } else if (!(*it)->isDirectory() && !perms.hasPermission(RemotePermissions::CanAddFile)) {
-                qCWarning(lcEngine) << "checkForPermission: ERROR" << (*it)->_file;
-                (*it)->_instruction = CSYNC_INSTRUCTION_ERROR;
-                (*it)->_status = SyncFileItem::NormalError;
-                (*it)->_errorString = tr("Not allowed because you don't have permission to add files in that folder");
-            }
-            break;
-        }
-        case CSYNC_INSTRUCTION_SYNC: {
-            const auto perms = getPermissions((*it)->_file);
-            if (perms.isNull()) {
-                // No permissions set
-                break;
-            }
-            if (!perms.hasPermission(RemotePermissions::CanWrite)) {
-                qCWarning(lcEngine) << "checkForPermission: RESTORING" << (*it)->_file;
-                (*it)->_instruction = CSYNC_INSTRUCTION_CONFLICT;
-                (*it)->_direction = SyncFileItem::Down;
-                (*it)->_isRestoration = true;
-                // Take the things to write to the db from the "other" node (i.e: info from server).
-                // Do a lookup into the csync remote tree to get the metadata we need to restore.
-                ASSERT(_csync_ctx->status != CSYNC_STATUS_INIT);
-                auto csyncIt = _csync_ctx->remote.files.find((*it)->_file.toUtf8());
-                if (csyncIt != _csync_ctx->remote.files.end()) {
-                    (*it)->_modtime = csyncIt->second->modtime;
-                    (*it)->_size = csyncIt->second->size;
-                    (*it)->_fileId = csyncIt->second->file_id;
-                    (*it)->_etag = csyncIt->second->etag;
-                }
-                (*it)->_errorString = tr("Not allowed to upload this file because it is read-only on the server, restoring");
-                continue;
-            }
-            break;
-        }
-        case CSYNC_INSTRUCTION_REMOVE: {
-            const auto perms = getPermissions((*it)->_file);
-            if (perms.isNull()) {
-                // No permissions set
-                break;
-            }
-            if (!perms.hasPermission(RemotePermissions::CanDelete)) {
-                qCWarning(lcEngine) << "checkForPermission: RESTORING" << (*it)->_file;
-                (*it)->_instruction = CSYNC_INSTRUCTION_NEW;
-                (*it)->_direction = SyncFileItem::Down;
-                (*it)->_isRestoration = true;
-                (*it)->_errorString = tr("Not allowed to remove, restoring");
-
-                if ((*it)->isDirectory()) {
-                    // restore all sub items
-                    for (SyncFileItemVector::iterator it_next = it + 1;
-                         it_next != syncItems.end() && (*it_next)->_file.startsWith(path); ++it_next) {
-                        it = it_next;
-
-                        if ((*it)->_instruction != CSYNC_INSTRUCTION_REMOVE) {
-                            qCWarning(lcEngine) << "non-removed job within a removed folder"
-                                                << (*it)->_file << (*it)->_instruction;
-                            continue;
-                        }
-
-                        qCWarning(lcEngine) << "checkForPermission: RESTORING" << (*it)->_file;
-
-                        (*it)->_instruction = CSYNC_INSTRUCTION_NEW;
-                        (*it)->_direction = SyncFileItem::Down;
-                        (*it)->_isRestoration = true;
-                        (*it)->_errorString = tr("Not allowed to remove, restoring");
-                    }
-                }
-            } else if (perms.hasPermission(RemotePermissions::IsShared)
-                && perms.hasPermission(RemotePermissions::CanDelete)) {
-                // this is a top level shared dir which can be removed to unshare it,
-                // regardless if it is a read only share or not.
-                // To avoid that we try to restore files underneath this dir which have
-                // not delete permission we fast forward the iterator and leave the
-                // delete jobs intact. It is not physically tried to remove this files
-                // underneath, propagator sees that.
-                if ((*it)->isDirectory()) {
-                    // put a more descriptive message if a top level share dir really is removed.
-                    if (it == syncItems.begin() || !(path.startsWith((*(it - 1))->_file))) {
-                        (*it)->_errorString = tr("Local files and share folder removed.");
-                    }
-
-                    for (SyncFileItemVector::iterator it_next = it + 1;
-                         it_next != syncItems.end() && (*it_next)->_file.startsWith(path); ++it_next) {
-                        it = it_next;
-                    }
-                }
-            }
-            break;
-        }
-
-        case CSYNC_INSTRUCTION_RENAME: {
-            int slashPos = (*it)->_renameTarget.lastIndexOf('/');
-            const QString parentDir = slashPos <= 0 ? "" : (*it)->_renameTarget.mid(0, slashPos);
-            const auto destPerms = getPermissions(parentDir);
-            const auto filePerms = getPermissions((*it)->_file);
-
-            //true when it is just a rename in the same directory. (not a move)
-            bool isRename = (*it)->_file.startsWith(parentDir) && (*it)->_file.lastIndexOf('/') == slashPos;
-
-
-            // Check if we are allowed to move to the destination.
-            bool destinationOK = true;
-            if (isRename || destPerms.isNull()) {
-                // no need to check for the destination dir permission
-                destinationOK = true;
-            } else if ((*it)->isDirectory() && !destPerms.hasPermission(RemotePermissions::CanAddSubDirectories)) {
-                destinationOK = false;
-            } else if (!(*it)->isDirectory() && !destPerms.hasPermission(RemotePermissions::CanAddFile)) {
-                destinationOK = false;
-            }
-
-            // check if we are allowed to move from the source
-            bool sourceOK = true;
-            if (!filePerms.isNull()
-                && ((isRename && !filePerms.hasPermission(RemotePermissions::CanRename))
-                       || (!isRename && !filePerms.hasPermission(RemotePermissions::CanMove)))) {
-                // We are not allowed to move or rename this file
-                sourceOK = false;
-
-                if (filePerms.hasPermission(RemotePermissions::CanDelete) && destinationOK) {
-                    // but we are allowed to delete it
-                    // TODO!  simulate delete & upload
-                }
-            }
-
-#ifdef OWNCLOUD_RESTORE_RENAME /* We don't like the idea of renaming behind user's back, as the user may be working with the files */
-            if (!sourceOK && (!destinationOK || isRename)
-                // (not for directory because that's more complicated with the contents that needs to be adjusted)
-                && !(*it)->isDirectory()) {
-                // Both the source and the destination won't allow move.  Move back to the original
-                std::swap((*it)->_file, (*it)->_renameTarget);
-                (*it)->_direction = SyncFileItem::Down;
-                (*it)->_errorString = tr("Move not allowed, item restored");
-                (*it)->_isRestoration = true;
-                qCWarning(lcEngine) << "checkForPermission: MOVING BACK" << (*it)->_file;
-                // in case something does wrong, we will not do it next time
-                _journal->avoidRenamesOnNextSync((*it)->_file);
-            } else
-#endif
-                if (!sourceOK || !destinationOK) {
-                // One of them is not possible, just throw an error
-                (*it)->_instruction = CSYNC_INSTRUCTION_ERROR;
-                (*it)->_status = SyncFileItem::NormalError;
-                const QString errorString = tr("Move not allowed because %1 is read-only").arg(sourceOK ? tr("the destination") : tr("the source"));
-                (*it)->_errorString = errorString;
-
-                qCWarning(lcEngine) << "checkForPermission: ERROR MOVING" << (*it)->_file << errorString;
-
-                // Avoid a rename on next sync:
-                // TODO:  do the resolution now already so we don't need two sync
-                //  At this point we would need to go back to the propagate phase on both remote to take
-                //  the decision.
-                _journal->avoidRenamesOnNextSync((*it)->_file);
-                _anotherSyncNeeded = ImmediateFollowUp;
-
-
-                if ((*it)->isDirectory()) {
-                    for (SyncFileItemVector::iterator it_next = it + 1;
-                         it_next != syncItems.end() && (*it_next)->destination().startsWith(path); ++it_next) {
-                        it = it_next;
-                        (*it)->_instruction = CSYNC_INSTRUCTION_ERROR;
-                        (*it)->_status = SyncFileItem::NormalError;
-                        (*it)->_errorString = errorString;
-                        qCWarning(lcEngine) << "checkForPermission: ERROR MOVING" << (*it)->_file;
-                    }
-                }
-            }
-            break;
-        }
-        default:
-            break;
-        }
-    }
-}
-
-RemotePermissions SyncEngine::getPermissions(const QString &file) const
-{
-    // Fetch from the csync context while we still have it.
-    ASSERT(_csync_ctx->status != CSYNC_STATUS_INIT);
-
-    if (file == QLatin1String(""))
-        return _csync_ctx->remote.root_perms;
-
-    auto it = _csync_ctx->remote.files.find(file.toUtf8());
-    if (it != _csync_ctx->remote.files.end()) {
-        return it->second->remotePerm;
-    }
-    return RemotePermissions();
-}
-
->>>>>>> 319472e1
 void SyncEngine::restoreOldFiles(SyncFileItemVector &syncItems)
 {
     /* When the server is trying to send us lots of file in the past, this means that a backup
